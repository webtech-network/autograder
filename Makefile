# Makefile for Autograder Development
# Simplifies common development tasks

.PHONY: help install install-dev test test-cov lint format type-check security clean build docs run-api run-api-tests docker-build

# Default target
help:
	@echo "Available commands:"
	@echo "  make install        - Install production dependencies"
	@echo "  make run-api        - Run API server locally"
	@echo "  make run-api-tests  - Run API integration tests (optionally specify template: web, api, io, essay, custom, all)"
	@echo "  make docker-build   - Build Docker image"

# Installation
install:
	pip install -r requirements.txt

# Running
run-api:
	uvicorn connectors.adapters.api.api_entrypoint:app --reload --host 0.0.0.0 --port 8000

<<<<<<< HEAD
run-api-prod:
	uvicorn connectors.adapters.api.api_entrypoint:app --host 0.0.0.0 --port 8000

# API Testing
# Usage: 
#   make run-api-tests           - Run all API tests
#   make run-api-tests web       - Run only web dev tests
#   make run-api-tests api       - Run only API tests
#   make run-api-tests io        - Run only I/O tests
#   make run-api-tests essay     - Run only essay tests
#   make run-api-tests custom    - Run only custom template tests
run-api-tests:
	@if [ -z "$(filter-out $@,$(MAKECMDGOALS))" ]; then \
		echo "Running all API tests..."; \
		python test_api_requests.py --test all; \
	else \
		TEMPLATE=$(filter-out $@,$(MAKECMDGOALS)); \
		echo "Running API tests for template: $$TEMPLATE"; \
		python test_api_requests.py --test $$TEMPLATE; \
	fi

# Catch-all target to prevent "make: *** No rule to make target" errors
# when passing template names as arguments
%:
	@:

=======
>>>>>>> 8be6d09a
# Docker
docker-build:
	docker build -t autograder:latest -f Dockerfile .

docker-build-api:
	docker build -t autograder-api:latest -f Dockerfile.api .

docker-run-api:
	docker run -p 8000:8000 autograder-api:latest


<|MERGE_RESOLUTION|>--- conflicted
+++ resolved
@@ -19,35 +19,6 @@
 run-api:
 	uvicorn connectors.adapters.api.api_entrypoint:app --reload --host 0.0.0.0 --port 8000
 
-<<<<<<< HEAD
-run-api-prod:
-	uvicorn connectors.adapters.api.api_entrypoint:app --host 0.0.0.0 --port 8000
-
-# API Testing
-# Usage: 
-#   make run-api-tests           - Run all API tests
-#   make run-api-tests web       - Run only web dev tests
-#   make run-api-tests api       - Run only API tests
-#   make run-api-tests io        - Run only I/O tests
-#   make run-api-tests essay     - Run only essay tests
-#   make run-api-tests custom    - Run only custom template tests
-run-api-tests:
-	@if [ -z "$(filter-out $@,$(MAKECMDGOALS))" ]; then \
-		echo "Running all API tests..."; \
-		python test_api_requests.py --test all; \
-	else \
-		TEMPLATE=$(filter-out $@,$(MAKECMDGOALS)); \
-		echo "Running API tests for template: $$TEMPLATE"; \
-		python test_api_requests.py --test $$TEMPLATE; \
-	fi
-
-# Catch-all target to prevent "make: *** No rule to make target" errors
-# when passing template names as arguments
-%:
-	@:
-
-=======
->>>>>>> 8be6d09a
 # Docker
 docker-build:
 	docker build -t autograder:latest -f Dockerfile .
