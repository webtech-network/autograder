import os
<<<<<<< HEAD
=======
from connectors.models.test_files import TestFiles
from typing import Dict, Any, Optional
from pydantic import BaseModel, Field
>>>>>>> 21913844


class AssignmentConfig(BaseModel):
    template: str = "custom"
    criteria: Dict[str, Any]
    feedback: Dict[str, Any]
    setup: Dict[str, Any]
    custom_template_str: Optional[str] = None
    
    def __str__(self) -> str:
        """
        Returns a string representation of the AssignmentConfig object.
        """
        criteria = "[Loaded]" if self.criteria else "[Not Loaded]"
        feedback = "[Loaded]" if self.feedback else "[Not Loaded]"
        setup = "[Loaded]" if self.setup else "[Not Loaded]"
        template_str = "[Loaded]" if self.custom_template_str else "[Not Loaded]"
        
        return (
            f"AssignmentConfig(template={self.template}, criteria={criteria}, "
            f"feedback={feedback}, setup={setup}, custom_template_str={template_str})"
        )<|MERGE_RESOLUTION|>--- conflicted
+++ resolved
@@ -1,10 +1,7 @@
 import os
-<<<<<<< HEAD
-=======
 from connectors.models.test_files import TestFiles
 from typing import Dict, Any, Optional
 from pydantic import BaseModel, Field
->>>>>>> 21913844
 
 
 class AssignmentConfig(BaseModel):
