import os
import aiofiles
from typing import List
from fastapi import UploadFile
from connectors.models.autograder_request import AutograderRequest
from autograder.autograder_facade import Autograder
from autograder.core.models.autograder_response import AutograderResponse
from connectors.models.autograder_request import AutograderRequest
from connectors.models.preset import Preset
from connectors.models.test_files import TestFiles
from connectors.port import Port


class ApiAdapter(Port):

    # --- CORRECTED PATH ---
    # Dynamically determine the project's root directory from this file's location.
    # __file__ -> connectors/adapters/api/api_adapter.py
    # The project root is three levels up.
    PROJECT_ROOT = os.path.abspath(os.path.join(os.path.dirname(__file__), '..', '..', '..'))
    # Construct the full, correct path to the submission bucket.
    REQUEST_BUCKET_PATH = os.path.join(PROJECT_ROOT, "autograder", "request_bucket", "submission")
    # --- END CORRECTION ---




    def export_results(self):
        """
        Prepares the results of the autograding workfow as an API response.
        Also retrieves important data from the request (student_credentiaals)
        """
        if not self.autograder_response:
            raise Exception("No autograder response available. Please run the autograder first.")

        # Prepare the API response
        response = {
            "status": "success",
            #"student_name": self.student_name,
            #"student_credentials": self.student_credentials,
            "final_score": self.autograder_response.final_score,
            "feedback": self.autograder_response.feedback
        }

        return response

<<<<<<< HEAD
    def create_request(self,submission_files: List[UploadFile],criteria_json,feedback_json,
                       student_name,test_framework,feedback_mode,openai_key=None,
                       redis_url=None,redis_token=None,ai_feedback_json=None):
=======
    def create_request(self,submission_files: List[UploadFile],preset: Preset,
                       student_name,test_framework,feedback_mode,openai_key=None,
                       redis_url=None,redis_token=None,ai_feedback_json=None) -> AutograderRequest:
>>>>>>> 50078355

        submission_files_dict = {}
        for submission_file in submission_files:
            submission_files_dict[submission_file.filename] = submission_file

<<<<<<< HEAD
        assignment_files = AssignmentFiles(
            submission_files=submission_files_dict,
            criteria=criteria_json,
            feedback=feedback_json,
            ai_feedback=ai_feedback_json
        )
        self.autograder_request =  AutograderRequest(
            assignment_files,
=======

        return AutograderRequest(
            submission_files_dict,
            preset,
>>>>>>> 50078355
            student_name,
            test_framework,
            feedback_mode,
            openai_key,
            redis_url,
            redis_token
<<<<<<< HEAD
        )
        return self
=======
        )
>>>>>>> 50078355
<|MERGE_RESOLUTION|>--- conflicted
+++ resolved
@@ -24,6 +24,25 @@
 
 
 
+    async def export_submission_files(self, submission_files: List[UploadFile]):
+        """
+        Saves the uploaded files to the request bucket.
+        :param submission_files:
+        :return:
+        """
+        os.makedirs(self.REQUEST_BUCKET_PATH, exist_ok=True)
+        for file in submission_files:
+            destination_path = os.path.join(self.REQUEST_BUCKET_PATH, file.filename)
+            try:
+                async with aiofiles.open(destination_path, 'wb') as out_file:
+                    content = await file.read()
+                    await out_file.write(content)
+                print(f" - Saved {file.filename} to {destination_path}")
+            except Exception as e:
+                print(f"Error saving file {file.filename}: {e}")
+            finally:
+                await file.close()
+
 
     def export_results(self):
         """
@@ -44,44 +63,22 @@
 
         return response
 
-<<<<<<< HEAD
-    def create_request(self,submission_files: List[UploadFile],criteria_json,feedback_json,
-                       student_name,test_framework,feedback_mode,openai_key=None,
-                       redis_url=None,redis_token=None,ai_feedback_json=None):
-=======
     def create_request(self,submission_files: List[UploadFile],preset: Preset,
                        student_name,test_framework,feedback_mode,openai_key=None,
                        redis_url=None,redis_token=None,ai_feedback_json=None) -> AutograderRequest:
->>>>>>> 50078355
 
         submission_files_dict = {}
         for submission_file in submission_files:
             submission_files_dict[submission_file.filename] = submission_file
 
-<<<<<<< HEAD
-        assignment_files = AssignmentFiles(
-            submission_files=submission_files_dict,
-            criteria=criteria_json,
-            feedback=feedback_json,
-            ai_feedback=ai_feedback_json
-        )
-        self.autograder_request =  AutograderRequest(
-            assignment_files,
-=======
 
         return AutograderRequest(
             submission_files_dict,
             preset,
->>>>>>> 50078355
             student_name,
             test_framework,
             feedback_mode,
             openai_key,
             redis_url,
             redis_token
-<<<<<<< HEAD
-        )
-        return self
-=======
-        )
->>>>>>> 50078355
+        )