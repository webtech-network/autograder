--- conflicted
+++ resolved
@@ -11,10 +11,7 @@
     """
     def __init__(self):
         self.autograder_request = None
-<<<<<<< HEAD
-=======
         self.autograder_response = None
->>>>>>> 50078355
     async def run_autograder(self):
         try:
             response = await Autograder.grade(self.autograder_request)
@@ -33,15 +30,9 @@
         pass
 
     @abstractmethod
-<<<<<<< HEAD
-    def create_request(self, submission_files, criteria_json, feedback_json, student_name,
-                       test_framework, feedback_mode, openai_key=None, redis_url=None, redis_token=None,
-                       ai_feedback_json=None) -> AutograderRequest:
-=======
     def create_request(self, submission_files, preset: Preset,
                        student_name, test_framework, feedback_mode, openai_key=None,
                        redis_url=None, redis_token=None, ai_feedback_json=None) -> AutograderRequest:
->>>>>>> 50078355
         """
         Abstract method to create an AutograderRequest object.
         This method should be implemented by the concrete Port classes.
