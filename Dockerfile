--- conflicted
+++ resolved
@@ -19,18 +19,9 @@
 COPY requirements.txt .
 RUN pip install --no-cache-dir -r requirements.txt
 
-<<<<<<< HEAD
-# 6. Copy and install Node.js dependencies
-# This now correctly uses the /app working directory
-COPY package.json package-lock.json* ./
-RUN npm install
-
-# 7. Copy the rest of your application code
-=======
 RUN echo "INSIDE DOCKERFILE THIS IS GRADING_PRESET ${GRADING_PRESET}"
 
 # 6. Copy the rest of your application code
->>>>>>> 71652a1b
 COPY . .
 
 # 8. Copy the entrypoint and make it executable
