--- conflicted
+++ resolved
@@ -7,26 +7,6 @@
 inputs:
   github-token:
     description: >
-<<<<<<< HEAD
-      GitHub token used to check repository content and provide feedback. By default, 
-      this uses the repository token provided by GitHub Actions. You can customize this
-      by replacing this token with a user token which has write-access to your repository. 
-      Note that the token will be accessible to all repository collaborators.
-    default: ${{ github.token }} #This is the only way to obtain a valid github token for API use.
-  redis_name:
-      description: >
-          Redis token used to connect to the Redis server for caching and state management.
-          This is optional and can be set if you have a Redis instance running.
-  redis_url:
-      description: >
-          URL of the Redis server to connect to. This is optional and can be set if you have a Redis instance running.
-          If not provided, the autograder will run without Redis caching.
-  autograder_engine:
-      description: >
-          The autograder engine to use for grading. This can be set to 'default' or 'custom'.
-          If 'custom', you must provide a custom Dockerfile in the repository.
-      
-=======
       GitHub token for API access. Defaults to the token provided by GitHub Actions.
     required: false
     default: ${{ github.token }}
@@ -51,7 +31,6 @@
   test_framework:
     description: 'Specifies the test framework to use for grading (e.g., jest, cypress).'
     required: false
->>>>>>> 71652a1b
 
 # Defines the output variable of the action.
 outputs:
@@ -61,14 +40,6 @@
 # Configures how the action is executed.
 runs:
   using: docker
-<<<<<<< HEAD
-  image: "Dockerfile"  # The Docker image containing the autograder
-  args:
-    - ${{ inputs.token }}
-    - ${{ inputs.redis_name }}
-    - ${{ inputs.redis_url }}
-    - ${{ inputs.autograder_engine }}
-=======
   image: "Dockerfile"
   # Use 'env' to pass named variables to the container
   env:
@@ -79,5 +50,4 @@
     FEEDBACK_TYPE: ${{ inputs.feedback-type }}
     OPENAI_KEY: ${{ inputs.openai_key }}
     REDIS_URL: ${{ inputs.redis_url }}
-    REDIS_TOKEN: ${{ inputs.redis_token }}
->>>>>>> 71652a1b
+    REDIS_TOKEN: ${{ inputs.redis_token }}