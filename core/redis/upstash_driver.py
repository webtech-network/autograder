import json
import os
from dotenv import load_dotenv
from upstash_redis import Redis

load_dotenv()
<<<<<<< HEAD

redis = Redis(
    url=os.environ["UPSTASH_REDIS_REST_URL"],
    token=os.environ["UPSTASH_REDIS_REST_TOKEN"]
)

def token_exists(token: str) -> bool:
    """Function to check if a given token exists in the database"""
    key = f"token:{token}"
    result = redis.get(key)
    return result is not None

def create_token(token: str, quota: int = 10):
    """Function to create a new token"""
    key = f"token:{token}"
    value = {"token": token, "quota": quota}
    redis.set(key, json.dumps(value))
    print(f"✅ Token '{token}' created with quota {quota}")

def get_token_quota(token: str) -> int:
    """Function to get the quota of a user based on his token"""
    key = f"token:{token}"
    result = redis.get(key)
    if result is None:
        raise Exception("Token not found.")
    return json.loads(result)["quota"]

def decrement_token_quota(token: str) -> bool:
    """Function to decrement the quota of a user based on his token"""
    key = f"token:{token}"
    result = redis.get(key)
    print("Result is:", result)
    print("Typing result:", type(result))
    if result is None:
        return False

    data = json.loads(result)
    quota = data.get("quota", 0)

    if quota <= 0:
        return False

    # Decrease and store updated quota
    data["quota"] = quota - 1
    redis.set(key, json.dumps(data))
    return True

=======
class Driver:
    def __init__(self,redis):
        self.redis = redis

    def token_exists(self,token: str) -> bool:
        """Function to check if a given token exists in the database"""
        key = f"token:{token}"
        result = self.redis.get(key)
        return result is not None

    def create_token(self,token: str, quota: int = 10):
        """Function to create a new token"""
        key = f"token:{token}"
        value = {"token": token, "quota": quota}
        self.redis.set(key, json.dumps(value))
        print(f"✅ Token '{token}' created with quota {quota}")

    def get_token_quota(self,token: str) -> int:
        """Function to get the quota of a user based on his token"""
        key = f"token:{token}"
        result = self.redis.get(key)
        if result is None:
            raise Exception("Token not found.")
        return json.loads(result)["quota"]

    def decrement_token_quota(self,token: str) -> bool:
        """Function to decrement the quota of a user based on his token"""
        key = f"token:{token}"
        result = self.redis.get(key)
        if result is None:
            return False

        data = json.loads(result)
        quota = data.get("quota", 0)

        if quota <= 0:
            return False

        # Decrease and store updated quota
        data["quota"] = quota - 1
        self.redis.set(key, json.dumps(data))
        return True
    @classmethod
    def create(cls,redis_token,redis_url):
        redis = Redis(
            url = redis_url,
            token = redis_token
        )
        return cls(redis)
>>>>>>> dd59ef74


<|MERGE_RESOLUTION|>--- conflicted
+++ resolved
@@ -4,55 +4,6 @@
 from upstash_redis import Redis
 
 load_dotenv()
-<<<<<<< HEAD
-
-redis = Redis(
-    url=os.environ["UPSTASH_REDIS_REST_URL"],
-    token=os.environ["UPSTASH_REDIS_REST_TOKEN"]
-)
-
-def token_exists(token: str) -> bool:
-    """Function to check if a given token exists in the database"""
-    key = f"token:{token}"
-    result = redis.get(key)
-    return result is not None
-
-def create_token(token: str, quota: int = 10):
-    """Function to create a new token"""
-    key = f"token:{token}"
-    value = {"token": token, "quota": quota}
-    redis.set(key, json.dumps(value))
-    print(f"✅ Token '{token}' created with quota {quota}")
-
-def get_token_quota(token: str) -> int:
-    """Function to get the quota of a user based on his token"""
-    key = f"token:{token}"
-    result = redis.get(key)
-    if result is None:
-        raise Exception("Token not found.")
-    return json.loads(result)["quota"]
-
-def decrement_token_quota(token: str) -> bool:
-    """Function to decrement the quota of a user based on his token"""
-    key = f"token:{token}"
-    result = redis.get(key)
-    print("Result is:", result)
-    print("Typing result:", type(result))
-    if result is None:
-        return False
-
-    data = json.loads(result)
-    quota = data.get("quota", 0)
-
-    if quota <= 0:
-        return False
-
-    # Decrease and store updated quota
-    data["quota"] = quota - 1
-    redis.set(key, json.dumps(data))
-    return True
-
-=======
 class Driver:
     def __init__(self,redis):
         self.redis = redis
@@ -102,6 +53,5 @@
             token = redis_token
         )
         return cls(redis)
->>>>>>> dd59ef74
 
 
