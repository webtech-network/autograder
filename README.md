--- conflicted
+++ resolved
@@ -2,9 +2,4 @@
 WebTech's Github Plugin for our Autograding System.
 - Automatic Code Grading
 - Instant Feedback generation
-- Humanized report directly commited into student's repository
-<<<<<<< HEAD
-oi
-=======
-Under development...
->>>>>>> 0de24387
+- Humanized report directly commited into student's repository