<<<<<<< HEAD
from typing import List, Any, Optional
from autograder.models.dataclass.test_result import TestResult
from autograder.utils.formatters.criteria_tree import PreExecutedTreeFormatter
from autograder.utils.printers.criteria_tree import CriteriaTreePrinter
=======
"""
Updated Criteria Tree models with embedded test functions.
>>>>>>> 04244c7e

These models represent the grading criteria structure with test functions
embedded during tree building (no more lazy loading or pre-execution).
"""
from typing import List, Optional, Any
from dataclasses import dataclass, field

<<<<<<< HEAD
class TestCall:
    """Represents a single invocation of a test function with its arguments."""

    def __init__(self, args: List[Any]):
        self.args = args
=======

@dataclass
class TestNode:
    """
    Leaf node representing a single test execution configuration.

    Contains:
    - Test function reference (from template)
    - Parameters for execution
    - File target (if applicable)
    - Category and subject context
    """
    name: str
    test_name: str
    test_function: Any  # TestFunction instance from template
    parameters: List[Any] = field(default_factory=list)
    file_target: Optional[str] = None
    category_name: str = ""
    subject_name: str = ""
    weight: float = 100.0
>>>>>>> 04244c7e

    def __repr__(self):
        params_str = f", params={self.parameters}" if self.parameters else ""
        file_str = f", file={self.file_target}" if self.file_target else ""
        return f"TestNode({self.test_name}{params_str}{file_str})"


@dataclass
class SubjectNode:
    """
    Branch node representing a subject/topic in the grading criteria.

    Can contain either:
    - Nested subjects (recursive structure)
    - Test nodes (leaf level)
    """
<<<<<<< HEAD

    def __init__(self, name: str, filename: Optional[str] = None):
        self.name: str = name
        self.file: str | None = filename
        self.calls: List[TestCall] = []

    def add_call(self, call: TestCall):
        self.calls.append(call)

    def get_result(
        self, test_library, submission_files, subject_name: str
    ) -> List[TestResult]:
        """
        Retrieves a TestFunction object from the library and executes it for each TestCall.
        """
        try:
            # Get the TestFunction instance (e.g., HasTag()) from the library
            test_function_instance = test_library.get_test(self.name)
        except AttributeError as e:
            return [TestResult(self.name, 0, f"ERROR: {e}", subject_name)]

        file_content_to_pass = None
        if self.file:
            # --- File Injection Logic ---
            if self.file == "all":
                file_content_to_pass = submission_files
            else:
                file_content_to_pass = submission_files.get(self.file)
                if file_content_to_pass is None:
                    return [
                        TestResult(
                            self.name,
                            0,
                            f"Erro: O arquivo necessário '{self.file}' não foi encontrado na submissão.",
                            subject_name,
                        )
                    ]

        # --- Execution Logic ---
        if not self.calls:
            # Execute with just the file content if no specific calls are defined
            if file_content_to_pass:
                result = test_function_instance.execute(file_content_to_pass)
            else:
                result = test_function_instance.execute()
            result.subject_name = subject_name
            return [result]

        results = []
        for call in self.calls:
            # Execute the 'execute' method of the TestFunction instance
            if file_content_to_pass:
                result = test_function_instance.execute(
                    file_content_to_pass, *call.args
                )
            else:
                result = test_function_instance.execute(*call.args)
            result.subject_name = subject_name
            results.append(result)
        return results
=======
    name: str
    weight: float
    subjects: List['SubjectNode'] = field(default_factory=list)
    tests: List[TestNode] = field(default_factory=list)
>>>>>>> 04244c7e

    def __repr__(self):
        if self.subjects:
            return f"SubjectNode({self.name}, weight={self.weight}, subjects={len(self.subjects)})"
        return f"SubjectNode({self.name}, weight={self.weight}, tests={len(self.tests)})"

<<<<<<< HEAD

class Subject:
    """
    Represents a subject, which can contain a list of tests AND/OR
    a list of nested subjects. This is a BRANCH and/or LEAF-HOLDER node.
    """

    def __init__(self, name: str, weight: int, subjects_weight: Optional[int] = None):
        self.name: str = name
        self.weight: int = weight
        self.subjects_weight: Optional[int] = subjects_weight
        self.tests: List[Test] = list()
        self.subjects: List[Subject] = list()

    def __repr__(self):
        return f"Subject(name={self.name}, weight={self.weight}, subjects={len(self.subjects)}, tests={len(self.tests)})"
=======
    def get_all_tests(self) -> List[TestNode]:
        """Recursively collect all test nodes under this subject."""
        tests = []

        if self.tests:
            tests.extend(self.tests)

        if self.subjects:
            for subject in self.subjects:
                tests.extend(subject.get_all_tests())
>>>>>>> 04244c7e

        return tests


@dataclass
class CategoryNode:
    """
<<<<<<< HEAD
    Represents one of the three main categories: base, bonus, or penalty.
    Can contain a list of tests AND/OR a list of subjects.
    """

    def __init__(self, name, max_score=100):
        self.name = name
        self.max_score = max_score
        self.subjects: List[Subject] = list()
        self.tests: List[Test] = list()
=======
    Top-level category node (base, bonus, or penalty).

    Can contain either:
    - Subjects (organized hierarchy)
    - Tests (flat structure)
    """
    name: str
    weight: float
    subjects: List[SubjectNode] = field(default_factory=list)
    tests: List[TestNode] = field(default_factory=list)
>>>>>>> 04244c7e

    def __repr__(self):
        if self.subjects:
            return f"CategoryNode({self.name}, weight={self.weight}, subjects={len(self.subjects)})"
        return f"CategoryNode({self.name}, weight={self.weight}, tests={len(self.tests)})"

<<<<<<< HEAD
    def add_subject(self, subject: Subject):
        self.subjects.append(subject)

    def add_subjects(self, subjects: List[Subject]) -> None:
        self.subjects.extend(subjects)

    def __repr__(self):
        return f"TestCategory(name='{self.name}', max_score={self.max_score}, subjects={len(self.subjects)}, tests={len(self.tests)})"
=======
    def get_all_tests(self) -> List[TestNode]:
        """Recursively collect all test nodes under this category."""
        tests = []

        if self.tests:
            tests.extend(self.tests)
>>>>>>> 04244c7e

        if self.subjects:
            for subject in self.subjects:
                tests.extend(subject.get_all_tests())

        return tests


@dataclass
class CriteriaTree:
<<<<<<< HEAD
    """The ROOT of the criteria tree."""

    def __init__(self, bonus_weight=0, penalty_weight=0):
        self.base = TestCategory("base")
        self.bonus = TestCategory("bonus", max_score=bonus_weight)
        self.penalty = TestCategory("penalty", max_score=penalty_weight)

    def __repr__(self):
        return "Criteria(categories=['base', 'bonus', 'penalty'])"

    def print_tree(self):
        """Prints a visual representation of the entire criteria tree."""
        printer = CriteriaTreePrinter()
        printer.print_tree(self)

    def print_pre_executed_tree(self):
        """Prints a visual representation of the entire pre-executed criteria tree."""
        printer = CriteriaTreePrinter(PreExecutedTreeFormatter())
        printer.print_tree(self)
=======
    """
    Root of the criteria tree structure.

    Contains three main categories:
    - base: Required grading criteria
    - bonus: Optional bonus points
    - penalty: Optional penalty points
    """
    base: Optional[CategoryNode] = None
    bonus: Optional[CategoryNode] = None
    penalty: Optional[CategoryNode] = None

    def __repr__(self):
        categories = []
        if self.base:
            categories.append("base")
        if self.bonus:
            categories.append("bonus")
        if self.penalty:
            categories.append("penalty")
        return f"CriteriaTree(categories={categories})"

    def get_all_tests(self) -> List[TestNode]:
        """Get all test nodes from the entire tree."""
        tests = []

        if self.base:
            tests.extend(self.base.get_all_tests())
        if self.bonus:
            tests.extend(self.bonus.get_all_tests())
        if self.penalty:
            tests.extend(self.penalty.get_all_tests())

        return tests

    def print_tree(self):
        """Print a visual representation of the criteria tree."""
        print("🌲 Criteria Tree")

        if self.base:
            self._print_category(self.base, "  ")
        if self.bonus:
            self._print_category(self.bonus, "  ")
        if self.penalty:
            self._print_category(self.penalty, "  ")

    def _print_category(self, category: CategoryNode, prefix: str):
        """Print a category and its contents."""
        print(f"{prefix}📁 {category.name.upper()} (weight: {category.weight})")

        if category.subjects:
            for subject in category.subjects:
                self._print_subject(subject, prefix + "    ")

        if category.tests:
            for test in category.tests:
                params = f"({test.parameters})" if test.parameters else "()"
                file_info = f" [file: {test.file_target}]" if test.file_target else ""
                print(f"{prefix}    🧪 {test.test_name}{params}{file_info}")

    def _print_subject(self, subject: SubjectNode, prefix: str):
        """Recursively print a subject and its contents."""
        print(f"{prefix}📘 {subject.name} (weight: {subject.weight})")

        if subject.subjects:
            for child in subject.subjects:
                self._print_subject(child, prefix + "    ")

        if subject.tests:
            for test in subject.tests:
                params = f"({test.parameters})" if test.parameters else "()"
                file_info = f" [file: {test.file_target}]" if test.file_target else ""
                print(f"{prefix}    🧪 {test.test_name}{params}{file_info}")
>>>>>>> 04244c7e
<|MERGE_RESOLUTION|>--- conflicted
+++ resolved
@@ -1,26 +1,16 @@
-<<<<<<< HEAD
-from typing import List, Any, Optional
-from autograder.models.dataclass.test_result import TestResult
-from autograder.utils.formatters.criteria_tree import PreExecutedTreeFormatter
-from autograder.utils.printers.criteria_tree import CriteriaTreePrinter
-=======
 """
 Updated Criteria Tree models with embedded test functions.
->>>>>>> 04244c7e
 
 These models represent the grading criteria structure with test functions
 embedded during tree building (no more lazy loading or pre-execution).
 """
+
 from typing import List, Optional, Any
 from dataclasses import dataclass, field
 
-<<<<<<< HEAD
-class TestCall:
-    """Represents a single invocation of a test function with its arguments."""
+from autograder.utils.formatters.criteria_tree import PreExecutedTreeFormatter
+from autograder.utils.printers.criteria_tree import CriteriaTreePrinter
 
-    def __init__(self, args: List[Any]):
-        self.args = args
-=======
 
 @dataclass
 class TestNode:
@@ -33,6 +23,7 @@
     - File target (if applicable)
     - Category and subject context
     """
+
     name: str
     test_name: str
     test_function: Any  # TestFunction instance from template
@@ -41,7 +32,6 @@
     category_name: str = ""
     subject_name: str = ""
     weight: float = 100.0
->>>>>>> 04244c7e
 
     def __repr__(self):
         params_str = f", params={self.parameters}" if self.parameters else ""
@@ -58,160 +48,54 @@
     - Nested subjects (recursive structure)
     - Test nodes (leaf level)
     """
-<<<<<<< HEAD
 
-    def __init__(self, name: str, filename: Optional[str] = None):
-        self.name: str = name
-        self.file: str | None = filename
-        self.calls: List[TestCall] = []
-
-    def add_call(self, call: TestCall):
-        self.calls.append(call)
-
-    def get_result(
-        self, test_library, submission_files, subject_name: str
-    ) -> List[TestResult]:
-        """
-        Retrieves a TestFunction object from the library and executes it for each TestCall.
-        """
-        try:
-            # Get the TestFunction instance (e.g., HasTag()) from the library
-            test_function_instance = test_library.get_test(self.name)
-        except AttributeError as e:
-            return [TestResult(self.name, 0, f"ERROR: {e}", subject_name)]
-
-        file_content_to_pass = None
-        if self.file:
-            # --- File Injection Logic ---
-            if self.file == "all":
-                file_content_to_pass = submission_files
-            else:
-                file_content_to_pass = submission_files.get(self.file)
-                if file_content_to_pass is None:
-                    return [
-                        TestResult(
-                            self.name,
-                            0,
-                            f"Erro: O arquivo necessário '{self.file}' não foi encontrado na submissão.",
-                            subject_name,
-                        )
-                    ]
-
-        # --- Execution Logic ---
-        if not self.calls:
-            # Execute with just the file content if no specific calls are defined
-            if file_content_to_pass:
-                result = test_function_instance.execute(file_content_to_pass)
-            else:
-                result = test_function_instance.execute()
-            result.subject_name = subject_name
-            return [result]
-
-        results = []
-        for call in self.calls:
-            # Execute the 'execute' method of the TestFunction instance
-            if file_content_to_pass:
-                result = test_function_instance.execute(
-                    file_content_to_pass, *call.args
-                )
-            else:
-                result = test_function_instance.execute(*call.args)
-            result.subject_name = subject_name
-            results.append(result)
-        return results
-=======
     name: str
     weight: float
-    subjects: List['SubjectNode'] = field(default_factory=list)
+    subjects: List["SubjectNode"] = field(default_factory=list)
     tests: List[TestNode] = field(default_factory=list)
->>>>>>> 04244c7e
 
     def __repr__(self):
         if self.subjects:
             return f"SubjectNode({self.name}, weight={self.weight}, subjects={len(self.subjects)})"
-        return f"SubjectNode({self.name}, weight={self.weight}, tests={len(self.tests)})"
+        return (
+            f"SubjectNode({self.name}, weight={self.weight}, tests={len(self.tests)})"
+        )
 
-<<<<<<< HEAD
-
-class Subject:
-    """
-    Represents a subject, which can contain a list of tests AND/OR
-    a list of nested subjects. This is a BRANCH and/or LEAF-HOLDER node.
-    """
-
-    def __init__(self, name: str, weight: int, subjects_weight: Optional[int] = None):
-        self.name: str = name
-        self.weight: int = weight
-        self.subjects_weight: Optional[int] = subjects_weight
-        self.tests: List[Test] = list()
-        self.subjects: List[Subject] = list()
-
-    def __repr__(self):
-        return f"Subject(name={self.name}, weight={self.weight}, subjects={len(self.subjects)}, tests={len(self.tests)})"
-=======
     def get_all_tests(self) -> List[TestNode]:
-        """Recursively collect all test nodes under this subject."""
-        tests = []
-
-        if self.tests:
-            tests.extend(self.tests)
-
-        if self.subjects:
-            for subject in self.subjects:
-                tests.extend(subject.get_all_tests())
->>>>>>> 04244c7e
-
+        tests = [*self.tests]
+        for subject in self.subjects:
+            tests.extend(subject.get_all_tests())
         return tests
 
 
 @dataclass
 class CategoryNode:
     """
-<<<<<<< HEAD
-    Represents one of the three main categories: base, bonus, or penalty.
-    Can contain a list of tests AND/OR a list of subjects.
-    """
-
-    def __init__(self, name, max_score=100):
-        self.name = name
-        self.max_score = max_score
-        self.subjects: List[Subject] = list()
-        self.tests: List[Test] = list()
-=======
     Top-level category node (base, bonus, or penalty).
 
     Can contain either:
     - Subjects (organized hierarchy)
     - Tests (flat structure)
     """
+
     name: str
     weight: float
     subjects: List[SubjectNode] = field(default_factory=list)
     tests: List[TestNode] = field(default_factory=list)
->>>>>>> 04244c7e
 
     def __repr__(self):
         if self.subjects:
             return f"CategoryNode({self.name}, weight={self.weight}, subjects={len(self.subjects)})"
-        return f"CategoryNode({self.name}, weight={self.weight}, tests={len(self.tests)})"
+        return (
+            f"CategoryNode({self.name}, weight={self.weight}, tests={len(self.tests)})"
+        )
 
-<<<<<<< HEAD
-    def add_subject(self, subject: Subject):
-        self.subjects.append(subject)
-
-    def add_subjects(self, subjects: List[Subject]) -> None:
-        self.subjects.extend(subjects)
-
-    def __repr__(self):
-        return f"TestCategory(name='{self.name}', max_score={self.max_score}, subjects={len(self.subjects)}, tests={len(self.tests)})"
-=======
     def get_all_tests(self) -> List[TestNode]:
         """Recursively collect all test nodes under this category."""
         tests = []
 
         if self.tests:
             tests.extend(self.tests)
->>>>>>> 04244c7e
 
         if self.subjects:
             for subject in self.subjects:
@@ -222,16 +106,26 @@
 
 @dataclass
 class CriteriaTree:
-<<<<<<< HEAD
-    """The ROOT of the criteria tree."""
+    """
+    Root of the criteria tree structure.
 
-    def __init__(self, bonus_weight=0, penalty_weight=0):
-        self.base = TestCategory("base")
-        self.bonus = TestCategory("bonus", max_score=bonus_weight)
-        self.penalty = TestCategory("penalty", max_score=penalty_weight)
+    Contains three main categories:
+    - base: Required grading criteria
+    - bonus: Optional bonus points
+    - penalty: Optional penalty points
+    """
+
+    base: CategoryNode
+    bonus: Optional[CategoryNode] = None
+    penalty: Optional[CategoryNode] = None
 
     def __repr__(self):
-        return "Criteria(categories=['base', 'bonus', 'penalty'])"
+        categories = ["base"]
+        if self.bonus:
+            categories.append("bonus")
+        if self.penalty:
+            categories.append("penalty")
+        return f"CriteriaTree(categories={categories})"
 
     def print_tree(self):
         """Prints a visual representation of the entire criteria tree."""
@@ -241,79 +135,4 @@
     def print_pre_executed_tree(self):
         """Prints a visual representation of the entire pre-executed criteria tree."""
         printer = CriteriaTreePrinter(PreExecutedTreeFormatter())
-        printer.print_tree(self)
-=======
-    """
-    Root of the criteria tree structure.
-
-    Contains three main categories:
-    - base: Required grading criteria
-    - bonus: Optional bonus points
-    - penalty: Optional penalty points
-    """
-    base: Optional[CategoryNode] = None
-    bonus: Optional[CategoryNode] = None
-    penalty: Optional[CategoryNode] = None
-
-    def __repr__(self):
-        categories = []
-        if self.base:
-            categories.append("base")
-        if self.bonus:
-            categories.append("bonus")
-        if self.penalty:
-            categories.append("penalty")
-        return f"CriteriaTree(categories={categories})"
-
-    def get_all_tests(self) -> List[TestNode]:
-        """Get all test nodes from the entire tree."""
-        tests = []
-
-        if self.base:
-            tests.extend(self.base.get_all_tests())
-        if self.bonus:
-            tests.extend(self.bonus.get_all_tests())
-        if self.penalty:
-            tests.extend(self.penalty.get_all_tests())
-
-        return tests
-
-    def print_tree(self):
-        """Print a visual representation of the criteria tree."""
-        print("🌲 Criteria Tree")
-
-        if self.base:
-            self._print_category(self.base, "  ")
-        if self.bonus:
-            self._print_category(self.bonus, "  ")
-        if self.penalty:
-            self._print_category(self.penalty, "  ")
-
-    def _print_category(self, category: CategoryNode, prefix: str):
-        """Print a category and its contents."""
-        print(f"{prefix}📁 {category.name.upper()} (weight: {category.weight})")
-
-        if category.subjects:
-            for subject in category.subjects:
-                self._print_subject(subject, prefix + "    ")
-
-        if category.tests:
-            for test in category.tests:
-                params = f"({test.parameters})" if test.parameters else "()"
-                file_info = f" [file: {test.file_target}]" if test.file_target else ""
-                print(f"{prefix}    🧪 {test.test_name}{params}{file_info}")
-
-    def _print_subject(self, subject: SubjectNode, prefix: str):
-        """Recursively print a subject and its contents."""
-        print(f"{prefix}📘 {subject.name} (weight: {subject.weight})")
-
-        if subject.subjects:
-            for child in subject.subjects:
-                self._print_subject(child, prefix + "    ")
-
-        if subject.tests:
-            for test in subject.tests:
-                params = f"({test.parameters})" if test.parameters else "()"
-                file_info = f" [file: {test.file_target}]" if test.file_target else ""
-                print(f"{prefix}    🧪 {test.test_name}{params}{file_info}")
->>>>>>> 04244c7e
+        printer.print_tree(self)