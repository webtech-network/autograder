import logging
from urllib import response

from autograder.builder.models.template import Template
from autograder.context import request_context
from autograder.core.grading.grader import Grader
from autograder.core.models.autograder_response import AutograderResponse
from autograder.core.models.feedback_preferences import FeedbackPreferences
from autograder.core.models.result import Result
from autograder.core.report.reporter_factory import Reporter
from autograder.core.utils.upstash_driver import Driver
from connectors.models.assignment_config import AssignmentConfig
from connectors.models.autograder_request import AutograderRequest
from autograder.builder.tree_builder import CriteriaTree
from autograder.builder.template_library.library import TemplateLibrary



from autograder.builder.pre_flight import PreFlight

logger = logging.getLogger(__name__)

class Autograder:

    # Static member that's accessible by all methods
    selected_template : Template = None
    feedback_preferences: FeedbackPreferences = None

    @staticmethod
    def grade(autograder_request: AutograderRequest):
        logger.info("Starting autograder process")

        # Set the request in the global context at the beginning of the process
        request_context.set_request(autograder_request)
        if autograder_request.openai_key:
            logger.info("OpenAI key provided, AI feedback mode may be used")
            logger.info("Setting environment variable for OpenAI key")
            import os
            os.environ["OPENAI_API_KEY"] = autograder_request.openai_key
        try:

            # Step 1: Handle Pre-flight checks if setup is defined
            if autograder_request.assignment_config.setup:
                Autograder._pre_flight_step()

            # Step 2: Get test template
            logger.info("Importing test template")
            Autograder._import_template_step()

            # Step 3: Build criteria tree
            logger.info("Building criteria tree from assignment configuration:")
            Autograder._build_criteria_step()

            # Step 4: Initialize and run grader
            logger.info("Starting grading process")
            result = Autograder._start_and_run_grader()
            logger.info(f"Grading completed. Final score: {result.final_score}")
            
            if autograder_request.redis_token and autograder_request.redis_url:
              Autograder.export_final_score(result.final_score)

            if autograder_request.include_feedback:
                # Step 5: Setup feedback preferences
                logger.info("Processing feedback preferences")
                Autograder._setup_feedback_pref()
                logger.debug(f"Feedback mode: {autograder_request.feedback_mode}")

                # Step 6: Create reporter based on feedback mode
                Autograder.create_feedback_report(result)

                # Step 7: Generate feedback
                logger.info("Generating feedback report")
                feedback_report = Autograder._generate_feedback()
                logger.info("Feedback report generated successfully")


                # Step 8: Create and return the successful response
                logger.info("Creating successful autograder response")
                response = AutograderResponse(
                    status = "Success",
                    final_score = result.final_score,
                    feedback = feedback_report,
                    test_report = result.get_test_report(),
                    result_tree= result.result_tree
                )
                      
                logger.info("Autograder process completed successfully")
                return response
            else:
                logger.info("Feedback not requested, returning score only")
                return AutograderResponse(
                     status="Success",
                     final_score=result.final_score,
                     feedback="",
                     test_report=result.get_test_report(),
                     result_tree= result.result_tree
                )
            
          

        except Exception as e:
            # Catch any exception, log it, and return a failure response
            error_message = f"An unexpected error occurred during the grading process: {str(e)}"
            logger.error(error_message)
            logger.exception("Full exception traceback:")
            return AutograderResponse(status="fail", final_score=0.0, feedback=error_message, result_tree = None)

    @staticmethod
    def _pre_flight_step():

         if request_context.get_request() and request_context.get_request().assignment_config.setup:
                logger.info("Running pre-flight setup commands")
                impediments = PreFlight.run()
                if impediments:
                     error_messages = [impediment['message'] for impediment in impediments]
                     error_text = "\n".join(error_messages)
                     logger.error(f"Pre-flight checks failed with errors: {error_messages}")
                     raise RuntimeError(error_text)

         logger.info("Pre-flight setup completed with no impediments")



    @staticmethod
    def _import_template_step():
        req = request_context.get_request()
        template_name = req.assignment_config.template
        if template_name == "custom":
            logger.info(f"Loading custom test template provided!")
            test_template = TemplateLibrary.get_template(template_name,req.assignment_config.custom_template_str)
        else:
            logger.info(f"Loading test template: '{template_name}'")
            test_template = TemplateLibrary.get_template(template_name)
        if test_template is None:
            logger.error(f"Template '{template_name}' not found in TemplateLibrary")
            raise ValueError(f"Unsupported template: {template_name}")

        logger.info(f"Test template '{test_template.template_name}' instantiated successfully")
        Autograder.selected_template = test_template


    @staticmethod
    def _build_criteria_step():
        req = request_context.get_request()
        test_template = Autograder.selected_template

        if test_template.requires_pre_executed_tree:
            logger.info("Template requires pre-executed criteria tree.")
            criteria_tree = CriteriaTree.build_pre_executed_tree(test_template)
            criteria_tree.print_pre_executed_tree()
        else:
            logger.info("Template does not require pre-executed criteria tree.")
            criteria_tree = CriteriaTree.build_non_executed_tree()

        test_template.stop()
        criteria_tree.print_pre_executed_tree()
        logger.info("Criteria tree built successfully")

        req.criteria_tree = criteria_tree
        return criteria_tree

    @staticmethod
    def _start_and_run_grader():
        req = request_context.get_request()
        criteria_tree = req.criteria_tree
        test_template = Autograder.selected_template


        logger.info("Initializing grader with criteria tree and test template")
        grader = Grader(criteria_tree, test_template)
        logger.debug(f"Grader initialized for student: {req.student_name}")


        logger.info(f"Running grading process")
<<<<<<< HEAD
        logger.debug(f"Submission files: {list(req.submission_files.keys())}")
      
=======
>>>>>>> 20a06279

        result = grader.run()

        return result

    @staticmethod
    def export_final_score(final_score):
        req = request_context.get_request()
        student_credentials = req.student_credentials
        if req.redis_token and req.redis_url:
            logger.info("Sending final score to Redis")
            driver = Driver.create(req.redis_token, req.redis_url)
            if driver is not None:
                if driver.user_exists(student_credentials):
                    driver.set_score(student_credentials, final_score)
                else:
                    driver.create_user(student_credentials)
                    driver.set_score(student_credentials, final_score)
                logger.info("Final score sent to Redis successfully")

    @staticmethod
    def _setup_feedback_pref():
        feedback = FeedbackPreferences.from_dict()
        Autograder.feedback_preferences = feedback

    @staticmethod
    def create_feedback_report(result: Result):

        req = request_context.get_request()
        template = Autograder.selected_template
        feedback = Autograder.feedback_preferences
        feedback_mode = req.feedback_mode


        if feedback_mode == "default":
            logger.info("Creating default reporter")
            reporter = Reporter.create_default_reporter(result, feedback,template)
            logger.info("Default reporter created successfully")

        elif feedback_mode == "ai":
            logger.info("Creating AI reporter")

            if not all(
                    [req.openai_key,req.redis_url, req.redis_token]):
                error_msg = "OpenAI key, Redis URL, and Redis token are required for AI feedback mode."
                logger.error(error_msg)
                raise ValueError(error_msg)

            logger.info("All AI requirements validated successfully")

            # Setup Redis driver
            driver = Driver.create(req.redis_token, req.redis_url)
            student_credentials = req.student_credentials


            if not driver.user_exists(student_credentials):
                driver.create_user(student_credentials)

            if driver.decrement_user_quota(student_credentials):
                quota = driver.get_user_quota(student_credentials)
                logger.info(f"Quota check passed. Remaining quota: {quota}")
                reporter = Reporter.create_ai_reporter(result,feedback, template, quota)
            else:
                logger.warning("Quota exceeded for student, falling back to default feedback.")
                reporter = Reporter.create_default_reporter(result, feedback,template)

        else:
                raise ValueError(f"Unsupported feedback mode: {feedback_mode}")

        req.reporter = reporter
        return reporter

    @staticmethod
    def _generate_feedback():
        req = request_context.get_request()
        reporter = req.reporter
        feedback_report = reporter.generate_feedback()
        req.feedback_report = feedback_report
        return feedback_report



if __name__ == "__main__":
    if __name__ == "__main__":
        logging.basicConfig(level=logging.INFO)

        # 1. Define submission files for web dev
        submission_files = {
            "index.html": """
    <!DOCTYPE html>
    <html>
    <head>
        <title>Test Page</title>
        <link rel="stylesheet" href="style.css">
    </head>
    <body>
        <header>
            <h1>Welcome</h1>
        </header>
        <main>
            <p>This is a paragraph.</p>
            <img src="image.jpg" alt="A descriptive alt text">
        </main>
        <footer>
            <p>&copy; 2025</p>
        </footer>
    </body>
    </html>
            """,
            "style.css": """
    body {
        font-family: sans-serif;
        margin: 20px;
    }
    header {
        background-color: #f0f0f0;
        padding: 1em;
    }
            """
        }

        # 2. Define criteria_json for web dev
        criteria_json = {
            "test_library": "web_dev",  # Match the template name
            "base": {
                "weight": 100,
                "subjects": {
                    "html_structure": {
                        "weight": 70,
                        "tests": [
                            {
                                "file": "index.html",
                                "name": "has_tag",
                                "calls": [
                                    ["head", 1],
                                    ["body", 1],
                                    ["header", 1],
                                    ["main", 1],
                                    ["footer", 1]
                                ]
                            },
                            {
                                "file": "index.html",
                                "name": "check_css_linked"
                            }
                        ]
                    },
                    "accessibility": {
                        "weight": 30,
                        "tests": [
                            {
                                "file": "index.html",
                                "name": "check_all_images_have_alt"
                            }
                        ]
                    }
                }
            },
            "bonus": {
                "weight": 20,  # Example bonus weight
                "subjects": {
                    "best_practices": {
                        "weight": 100,
                        "tests": [
                            {
                                "file": "index.html",
                                "name": "uses_semantic_tags"
                            }
                        ]
                    }
                }
            },
            "penalty": {
                "weight": 10,  # Example penalty weight
                "subjects": {
                    "bad_practices": {
                        "weight": 100,
                        "tests": [
                            {
                                "file": "index.html",
                                "name": "check_no_inline_styles"
                            }
                        ]
                    }
                }
            }
        }

        # 3. Define feedback_json (can be simple or complex)
        feedback_json = {
            "general": {
                "report_title": "Web Dev Assignment Report",
                "show_score": True
            },
            "default": {
                "category_headers": {
                    "base": "✅ Core HTML/CSS",
                    "bonus": "⭐ Best Practices Bonus",
                    "penalty": "🚨 Points Deducted"
                }
            }
        }

        # 4. Define setup_json with file checks
        setup_json = {
            "file_checks": [
                "index.html",
                "style.css"
            ],
            "commands": []  # No commands needed for static web dev
        }

        # 5. Create AssignmentConfig using the web dev template
        config = AssignmentConfig(
            criteria=criteria_json,
            feedback=feedback_json,
            setup=setup_json,
            template="webdev"  # Use the web dev template
        )

        # 6. Create AutograderRequest
        request = AutograderRequest(
            submission_files=submission_files,
            assignment_config=config,
            student_name="Local Tester",
            student_credentials="local_tester_01",  # Credentials for local testing
            include_feedback=True,  # Request feedback
            feedback_mode="default"  # Use default feedback for simplicity
        )

        # 7. Run the grading process
        logger = logging.getLogger(__name__)
        logger.info("--- Running Local Web Dev Test ---")
        facade_response = Autograder.grade(request)

        # 8. Print the results
        logger.info("--- Grading Complete ---")
        print(f"Status: {facade_response.status}")
        print(f"Final Score: {facade_response.final_score}")
        print("\n--- Feedback ---")
        print(facade_response.feedback)
        print("\n--- Test Report ---")
        if facade_response.test_report:
            for test in facade_response.test_report:
                print(f"- {test.subject_name}: {test.test_name} -> Score: {test.score}, Report: {test.report}")
        else:
            print("No test report generated.")<|MERGE_RESOLUTION|>--- conflicted
+++ resolved
@@ -172,11 +172,6 @@
 
 
         logger.info(f"Running grading process")
-<<<<<<< HEAD
-        logger.debug(f"Submission files: {list(req.submission_files.keys())}")
-      
-=======
->>>>>>> 20a06279
 
         result = grader.run()
 
