import logging

from autograder.builder.models.template import Template
from autograder.context import request_context
from autograder.core.grading.grader import Grader
from autograder.core.models.autograder_response import AutograderResponse
from autograder.core.models.feedback_preferences import FeedbackPreferences
from autograder.core.models.result import Result
from autograder.core.report.reporter_factory import Reporter
from autograder.core.utils.upstash_driver import Driver
from connectors.models.assignment_config import AssignmentConfig
from connectors.models.autograder_request import AutograderRequest
from autograder.builder.tree_builder import CriteriaTree
from autograder.builder.template_library.library import TemplateLibrary


from autograder.builder.pre_flight import PreFlight

logger = logging.getLogger(__name__)

class Autograder:

    # Static member that's accessible by all methods
    selected_template : Template = None
    feedback_preferences: FeedbackPreferences = None

    @staticmethod
    def grade(autograder_request: AutograderRequest):
        logger.info("Starting autograder process")

        # Set the request in the global context at the beginning of the process
        request_context.set_request(autograder_request)
        if autograder_request.openai_key:
            logger.info("OpenAI key provided, AI feedback mode may be used")
            logger.info("Setting environment variable for OpenAI key")
            import os
            os.environ["OPENAI_API_KEY"] = autograder_request.openai_key
        try:

            # Step 1: Handle Pre-flight checks if setup is defined
            if autograder_request.assignment_config.setup:
                Autograder._pre_flight_step()

            # Step 2: Get test template
            logger.info("Importing test template")
            Autograder._import_template_step()

            # Step 3: Build criteria tree
            logger.info("Building criteria tree from assignment configuration:")
            Autograder._build_criteria_step()

            # Step 4: Initialize and run grader
            logger.info("Starting grading process")
            result = Autograder._start_and_run_grader()
            logger.info(f"Grading completed. Final score: {result.final_score}")

            # Step 6: Send final score to Redis (if Redis credentials are available)
            student_credentials = autograder_request.student_credentials
            if autograder_request.redis_token and autograder_request.redis_url:
                logger.info("Sending final score to Redis")
                driver = Driver.create(autograder_request.redis_token, autograder_request.redis_url)
                if driver is not None:
                    if driver.user_exists(student_credentials):
                        driver.set_score(student_credentials, result.final_score)
                    else:
                        driver.create_user(student_credentials)
                        driver.set_score(student_credentials, result.final_score)
                    logger.info("Final score sent to Redis successfully")

            if autograder_request.include_feedback:
<<<<<<< HEAD
                # Step 7: Setup feedback preferences
=======
                # Step 5: Setup feedback preferences
>>>>>>> d8f620dc
                logger.info("Processing feedback preferences")
                Autograder._setup_feedback_pref()
                logger.debug(f"Feedback mode: {autograder_request.feedback_mode}")

<<<<<<< HEAD
                # Step 8: Create reporter based on feedback mode
                reporter = None
                feedback_mode = autograder_request.feedback_mode

                if feedback_mode == "default":
                    logger.info("Creating default reporter")
                    reporter = Reporter.create_default_reporter(result, feedback)
                    logger.info("Default reporter created successfully")

                elif feedback_mode == "ai":
                    logger.info("Creating AI reporter")

                    # Validate AI requirements
                    if not all(
                            [autograder_request.openai_key, autograder_request.redis_url, autograder_request.redis_token]):
                        error_msg = "OpenAI key, Redis URL, and Redis token are required for AI feedback mode."
                        logger.error(error_msg)
                        raise ValueError(error_msg)

                    logger.info("All AI requirements validated successfully")

                    if not driver.user_exists(student_credentials):
                      driver.create_user(student_credentials)

                    if driver.decrement_user_quota(student_credentials):
                        quota = driver.get_user_quota(student_credentials)
                        logger.info(f"Quota check passed. Remaining quota: {quota}")
                        reporter = Reporter.create_ai_reporter(result,feedback, test_template, quota)
                    else:
                        logger.warning("Quota exceeded for student, falling back to default feedback.")
                        reporter = Reporter.create_default_reporter(result, feedback,test_template)
                else:
                    raise ValueError(f"Unsupported feedback mode: {feedback_mode}")

                # Step 9: Generate feedback
=======
                # Step 6: Create reporter based on feedback mode
                logger.info("Creating feedback reporter")
                Autograder.create_feedback_report(result)

                # Step 7: Generate feedback
>>>>>>> d8f620dc
                logger.info("Generating feedback report")
                feedback_report = Autograder._generate_feedback()
                logger.info("Feedback report generated successfully")

<<<<<<< HEAD
                # Step 10: Create and return the successful response
=======

                # Step 8: Create and return the successful response
>>>>>>> d8f620dc
                logger.info("Creating successful autograder response")
                response = AutograderResponse(
                    status = "Success",
                    final_score = result.final_score,
                    feedback = feedback_report,
                    test_report = result.get_test_report()
                )
                logger.info("Autograder process completed successfully")
                return response
            else:
                logger.info("Feedback not requested, returning score only")
                return AutograderResponse(
                     status="Success",
                     final_score=result.final_score,
                     feedback="",
                     test_report=result.get_test_report()
                )


        except Exception as e:
            # Catch any exception, log it, and return a failure response
            error_message = f"An unexpected error occurred during the grading process: {str(e)}"
            logger.error(error_message)
            logger.exception("Full exception traceback:")
            return AutograderResponse(status="fail", final_score=0.0, feedback=error_message)

    @staticmethod
    def _pre_flight_step():

         if request_context.get_request() and request_context.get_request().assignment_config.setup:
                logger.info("Running pre-flight setup commands")
                impediments = PreFlight.run()
                if impediments:
                     error_messages = [impediment['message'] for impediment in impediments]
                     error_text = "\n".join(error_messages)
                     logger.error(f"Pre-flight checks failed with errors: {error_messages}")
                     raise RuntimeError(error_text)

         logger.info("Pre-flight setup completed with no impediments")



    @staticmethod
    def _import_template_step():
        req = request_context.get_request()
        template_name = req.assignment_config.template
        if template_name == "custom":
            logger.info(f"Loading custom test template provided!")
            test_template = TemplateLibrary.get_template(template_name,req.assignment_config.custom_template_str)
        else:
            logger.info(f"Loading test template: '{template_name}'")
            test_template = TemplateLibrary.get_template(template_name)
        if test_template is None:
            logger.error(f"Template '{template_name}' not found in TemplateLibrary")
            raise ValueError(f"Unsupported template: {template_name}")

        logger.info(f"Test template '{test_template.template_name}' instantiated successfully")
        Autograder.selected_template = test_template


    @staticmethod
    def _build_criteria_step():
        req = request_context.get_request()
        test_template = Autograder.selected_template

        logger.debug(f"Criteria configuration: {req.assignment_config.criteria}")

        if test_template.requires_pre_executed_tree:
            logger.info("Template requires pre-executed criteria tree.")
            criteria_tree = CriteriaTree.build_pre_executed_tree(test_template)
            criteria_tree.print_pre_executed_tree()
        else:
            logger.info("Template does not require pre-executed criteria tree.")
            criteria_tree = CriteriaTree.build_non_executed_tree()

        test_template.stop()
        criteria_tree.print_pre_executed_tree()
        logger.info("Criteria tree built successfully")



        req.criteria_tree = criteria_tree
        return criteria_tree

    @staticmethod
    def _start_and_run_grader():
        req = request_context.get_request()
        criteria_tree = req.criteria_tree
        test_template = Autograder.selected_template


        logger.info("Initializing grader with criteria tree and test template")
        grader = Grader(criteria_tree, test_template)
        logger.debug(f"Grader initialized for student: {req.student_name}")


        logger.info(f"Running grading process")
        logger.debug(f"Submission files: {list(req.submission_files.keys())}")

        result = grader.run()

        logger.info(f"Grading completed. Final score: {result.final_score}")

        return result

    @staticmethod
    def _setup_feedback_pref():
        feedback = FeedbackPreferences.from_dict()
        Autograder.feedback_preferences = feedback

    @staticmethod
    def create_feedback_report(result: Result):

        req = request_context.get_request()
        template = Autograder.selected_template
        feedback = Autograder.feedback_preferences
        feedback_mode = req.feedback_mode


        if feedback_mode == "default":
            logger.info("Creating default reporter")
            reporter = Reporter.create_default_reporter(result, feedback,template)
            logger.info("Default reporter created successfully")

        elif feedback_mode == "ai":
            logger.info("Creating AI reporter")

            if not all(
                    [req.openai_key,req.redis_url, req.redis_token]):
                error_msg = "OpenAI key, Redis URL, and Redis token are required for AI feedback mode."
                logger.error(error_msg)
                raise ValueError(error_msg)

            logger.info("All AI requirements validated successfully")

                    # Setup Redis driver
            driver = Driver.create(req.redis_token, req.redis_url)
            student_credentials = req.student_credentials


            if not driver.token_exists(student_credentials):
                driver.create_token(student_credentials)

            if driver.decrement_token_quota(student_credentials):
                quota = driver.get_token_quota(student_credentials)
                logger.info(f"Quota check passed. Remaining quota: {quota}")
                reporter = Reporter.create_ai_reporter(result,feedback, template, quota)
            else:
                logger.warning("Quota exceeded for student, falling back to default feedback.")
                reporter = Reporter.create_default_reporter(result, feedback,template)

        else:
                raise ValueError(f"Unsupported feedback mode: {feedback_mode}")

        req.reporter = reporter
        return reporter

    @staticmethod
    def _generate_feedback():
        req = request_context.get_request()
        reporter = req.reporter
        feedback_report = reporter.generate_feedback()
        req.feedback_report = feedback_report
        return feedback_report



if __name__ == "__main__":
    if __name__ == "__main__":
        logging.basicConfig(level=logging.INFO)

        # 1. Define submission files for web dev
        submission_files = {
            "index.html": """
    <!DOCTYPE html>
    <html>
    <head>
        <title>Test Page</title>
        <link rel="stylesheet" href="style.css">
    </head>
    <body>
        <header>
            <h1>Welcome</h1>
        </header>
        <main>
            <p>This is a paragraph.</p>
            <img src="image.jpg" alt="A descriptive alt text">
        </main>
        <footer>
            <p>&copy; 2025</p>
        </footer>
    </body>
    </html>
            """,
            "style.css": """
    body {
        font-family: sans-serif;
        margin: 20px;
    }
    header {
        background-color: #f0f0f0;
        padding: 1em;
    }
            """
        }

        # 2. Define criteria_json for web dev
        criteria_json = {
            "test_library": "web_dev",  # Match the template name
            "base": {
                "weight": 100,
                "subjects": {
                    "html_structure": {
                        "weight": 70,
                        "tests": [
                            {
                                "file": "index.html",
                                "name": "has_tag",
                                "calls": [
                                    ["head", 1],
                                    ["body", 1],
                                    ["header", 1],
                                    ["main", 1],
                                    ["footer", 1]
                                ]
                            },
                            {
                                "file": "index.html",
                                "name": "check_css_linked"
                            }
                        ]
                    },
                    "accessibility": {
                        "weight": 30,
                        "tests": [
                            {
                                "file": "index.html",
                                "name": "check_all_images_have_alt"
                            }
                        ]
                    }
                }
            },
            "bonus": {
                "weight": 20,  # Example bonus weight
                "subjects": {
                    "best_practices": {
                        "weight": 100,
                        "tests": [
                            {
                                "file": "index.html",
                                "name": "uses_semantic_tags"
                            }
                        ]
                    }
                }
            },
            "penalty": {
                "weight": 10,  # Example penalty weight
                "subjects": {
                    "bad_practices": {
                        "weight": 100,
                        "tests": [
                            {
                                "file": "index.html",
                                "name": "check_no_inline_styles"
                            }
                        ]
                    }
                }
            }
        }

        # 3. Define feedback_json (can be simple or complex)
        feedback_json = {
            "general": {
                "report_title": "Web Dev Assignment Report",
                "show_score": True
            },
            "default": {
                "category_headers": {
                    "base": "✅ Core HTML/CSS",
                    "bonus": "⭐ Best Practices Bonus",
                    "penalty": "🚨 Points Deducted"
                }
            }
        }

        # 4. Define setup_json with file checks
        setup_json = {
            "file_checks": [
                "index.html",
                "style.css"
            ],
            "commands": []  # No commands needed for static web dev
        }

        # 5. Create AssignmentConfig using the web dev template
        config = AssignmentConfig(
            criteria=criteria_json,
            feedback=feedback_json,
            setup=setup_json,
            template="web dev"  # Use the web dev template
        )

        # 6. Create AutograderRequest
        request = AutograderRequest(
            submission_files=submission_files,
            assignment_config=config,
            student_name="Local Tester",
            student_credentials="local_tester_01",  # Credentials for local testing
            include_feedback=True,  # Request feedback
            feedback_mode="default"  # Use default feedback for simplicity
        )

        # 7. Run the grading process
        logger = logging.getLogger(__name__)
        logger.info("--- Running Local Web Dev Test ---")
        facade_response = Autograder.grade(request)

        # 8. Print the results
        logger.info("--- Grading Complete ---")
        print(f"Status: {facade_response.status}")
        print(f"Final Score: {facade_response.final_score}")
        print("\n--- Feedback ---")
        print(facade_response.feedback)
        print("\n--- Test Report ---")
        if facade_response.test_report:
            for test in facade_response.test_report:
                print(f"- {test.subject_name}: {test.test_name} -> Score: {test.score}, Report: {test.report}")
        else:
            print("No test report generated.")<|MERGE_RESOLUTION|>--- conflicted
+++ resolved
@@ -54,82 +54,23 @@
             result = Autograder._start_and_run_grader()
             logger.info(f"Grading completed. Final score: {result.final_score}")
 
-            # Step 6: Send final score to Redis (if Redis credentials are available)
-            student_credentials = autograder_request.student_credentials
-            if autograder_request.redis_token and autograder_request.redis_url:
-                logger.info("Sending final score to Redis")
-                driver = Driver.create(autograder_request.redis_token, autograder_request.redis_url)
-                if driver is not None:
-                    if driver.user_exists(student_credentials):
-                        driver.set_score(student_credentials, result.final_score)
-                    else:
-                        driver.create_user(student_credentials)
-                        driver.set_score(student_credentials, result.final_score)
-                    logger.info("Final score sent to Redis successfully")
-
             if autograder_request.include_feedback:
-<<<<<<< HEAD
-                # Step 7: Setup feedback preferences
-=======
                 # Step 5: Setup feedback preferences
->>>>>>> d8f620dc
                 logger.info("Processing feedback preferences")
                 Autograder._setup_feedback_pref()
                 logger.debug(f"Feedback mode: {autograder_request.feedback_mode}")
 
-<<<<<<< HEAD
-                # Step 8: Create reporter based on feedback mode
-                reporter = None
-                feedback_mode = autograder_request.feedback_mode
-
-                if feedback_mode == "default":
-                    logger.info("Creating default reporter")
-                    reporter = Reporter.create_default_reporter(result, feedback)
-                    logger.info("Default reporter created successfully")
-
-                elif feedback_mode == "ai":
-                    logger.info("Creating AI reporter")
-
-                    # Validate AI requirements
-                    if not all(
-                            [autograder_request.openai_key, autograder_request.redis_url, autograder_request.redis_token]):
-                        error_msg = "OpenAI key, Redis URL, and Redis token are required for AI feedback mode."
-                        logger.error(error_msg)
-                        raise ValueError(error_msg)
-
-                    logger.info("All AI requirements validated successfully")
-
-                    if not driver.user_exists(student_credentials):
-                      driver.create_user(student_credentials)
-
-                    if driver.decrement_user_quota(student_credentials):
-                        quota = driver.get_user_quota(student_credentials)
-                        logger.info(f"Quota check passed. Remaining quota: {quota}")
-                        reporter = Reporter.create_ai_reporter(result,feedback, test_template, quota)
-                    else:
-                        logger.warning("Quota exceeded for student, falling back to default feedback.")
-                        reporter = Reporter.create_default_reporter(result, feedback,test_template)
-                else:
-                    raise ValueError(f"Unsupported feedback mode: {feedback_mode}")
-
-                # Step 9: Generate feedback
-=======
                 # Step 6: Create reporter based on feedback mode
                 logger.info("Creating feedback reporter")
                 Autograder.create_feedback_report(result)
 
                 # Step 7: Generate feedback
->>>>>>> d8f620dc
                 logger.info("Generating feedback report")
                 feedback_report = Autograder._generate_feedback()
                 logger.info("Feedback report generated successfully")
 
-<<<<<<< HEAD
-                # Step 10: Create and return the successful response
-=======
 
                 # Step 8: Create and return the successful response
->>>>>>> d8f620dc
                 logger.info("Creating successful autograder response")
                 response = AutograderResponse(
                     status = "Success",
