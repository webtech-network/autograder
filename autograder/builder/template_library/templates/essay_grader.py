from autograder.builder.execution_helpers.AI_Executor import AiExecutor
from autograder.builder.models.template import Template
from autograder.builder.models.test_function import TestFunction
from autograder.builder.models.param_description import ParamDescription
from autograder.core.models.test_result import TestResult
from autograder.core.decorators import With

# ===============================================================
# region: TestFunction Implementations
# ===============================================================

class ClarityAndCohesionTest(TestFunction):
    def __init__(self, executor: AiExecutor):
        self.executor = executor
    
    @property
    def name(self): return "Clarity and Cohesion"
    @property
    def description(self): return "Avalia a clareza geral e o fluxo da redação."
    @property
    def required_file(self): return "Essay"
    @property
    def parameter_description(self):
        return []
    
    def execute(self,  *args, **kwargs) -> TestResult:
        prompt = "Em uma escala de 0 a 100, quão claro e bem estruturado é a redação? Avalie o fluxo lógico dos argumentos, as transições entre parágrafos e a legibilidade geral."
        return self.executor.add_test(self.name,  prompt)


class GrammarAndSpellingTest(TestFunction):
    def __init__(self, executor: AiExecutor):
        self.executor = executor
    
    @property
    def name(self): return "Grammar and Spelling"
    @property
    def description(self): return "Verifica a redação em busca de erros gramaticais, de ortografia e de pontuação."
    @property
    def required_file(self): return "Essay"
    @property
    def parameter_description(self):
        return []
    
    def execute(self,  *args, **kwargs) -> TestResult:
        prompt = "Em uma escala de 0 a 100, avalie a precisão gramatical da redação. Considere ortografia, pontuação, estrutura das frases e concordância verbal."
        return self.executor.add_test(self.name,  prompt)


class ArgumentStrengthTest(TestFunction):
    def __init__(self, executor: AiExecutor):
        self.executor = executor
    
    @property
    def name(self): return "Argument Strength"
    @property
    def description(self): return "Avalia a força e o suporte dos argumentos apresentados."
    @property
    def required_file(self): return "Essay"
    @property
    def parameter_description(self):
        return []
    def execute(self,  *args, **kwargs) -> TestResult:
        prompt = "Avalie a força dos argumentos na redação em uma escala de 0 a 100. As alegações são bem apoiadas com evidências e exemplos? O raciocínio é sólido e persuasivo?"
        return self.executor.add_test(self.name,  prompt)


class ThesisStatementTest(TestFunction):
    def __init__(self, executor: AiExecutor):
        self.executor = executor
    
    @property
    def name(self): return "Thesis Statement"
    @property
    def description(self): return "Avalia a clareza e a eficácia da declaração de tese."
    @property
    def required_file(self): return "Essay"
    @property
    def parameter_description(self):
        return []
    def execute(self,  *args, **kwargs) -> TestResult:
        prompt = "Em uma escala de 0 a 100, quão forte e clara é a declaração de tese da redação? Ela apresenta uma posição clara e defensável que é mantida ao longo do texto?"
        return self.executor.add_test(self.name,  prompt)


class AdherenceToPromptTest(TestFunction):
    def __init__(self, executor: AiExecutor):
        self.executor = executor
    
    @property
    def name(self): return "Adherence to Prompt"
    @property
    def description(self): return "Verifica quão bem a redação aborda os requisitos específicos do tema proposto."
    @property
    def required_file(self): return "Essay"
    @property
    def parameter_description(self):
        return [
            ParamDescription("prompt_requirements", "O tema específico que a redação deveria abordar.", "string")
        ]
    def execute(self,  prompt_requirements: str) -> TestResult:
        prompt = f"Dado o tema da redação '{prompt_requirements}', quão bem a redação enviada aborda todas as partes da questão? Avalie em uma escala de 0 a 100."
        return self.executor.add_test(self.name,  prompt)


class OriginalityAndPlagiarismTest(TestFunction):
    def __init__(self, executor: AiExecutor):
        self.executor = executor
    
    @property
    def name(self): return "Originality and Plagiarism"
    @property
    def description(self): return "Uma verificação simplificada de originalidade procurando por frases comuns ou conteúdo copiado."
    @property
    def required_file(self): return "Essay"
    @property
    def parameter_description(self):
        return []
    def execute(self,  *args, **kwargs) -> TestResult:
        prompt = "Em uma escala de 0 a 100, avalie a originalidade da redação. Embora você não possa realizar uma pesquisa na web, avalie o texto em busca de sinais de conteúdo não original, como frases genéricas ou argumentos excessivamente comuns que possam sugerir plágio."
        return self.executor.add_test(self.name,  prompt)


class TopicConnectionTest(TestFunction):
    def __init__(self, executor: AiExecutor):
        self.executor = executor
    
    @property
    def name(self): return "Topic Connection"
    @property
    def description(self): return "Verifica se a redação estabelece com sucesso uma conexão entre dois tópicos especificados."
    @property
    def required_file(self): return "Essay"
    @property
    def parameter_description(self):
        return [
            ParamDescription("topic1", "O primeiro tópico.", "string"),
            ParamDescription("topic2", "O segundo tópico.", "string")
        ]
    def execute(self,  topic1: str, topic2: str) -> TestResult:
        prompt = f"Em uma escala de 0 a 100, quão eficazmente a redação estabelece uma conexão significativa entre os conceitos de '{topic1}' e '{topic2}'? Avalie a profundidade e a clareza da ligação."
        return self.executor.add_test(self.name,  prompt)


class CounterargumentHandlingTest(TestFunction):
    def __init__(self, executor: AiExecutor):
        self.executor = executor
    
    @property
    def name(self): return "Counterargument Handling"
    @property
    def description(self): return "Avalia quão bem a redação reconhece e refuta potenciais contra-argumentos."
    @property
    def required_file(self): return "Essay"
    @property
    def parameter_description(self):
        return []
    def execute(self,  *args, **kwargs) -> TestResult:
        prompt = "Em uma escala de 0 a 100, avalie quão bem a redação aborda potenciais contra-argumentos. Ele antecipa pontos de vista opostos e fornece refutações bem pensadas?"
        return self.executor.add_test(self.name,  prompt)


class IntroductionAndConclusionTest(TestFunction):
    def __init__(self, executor: AiExecutor):
        self.executor = executor
    
    @property
    def name(self): return "Introduction and Conclusion"
    @property
    def description(self): return "Avalia a eficácia da introdução e da conclusão da redação."
    @property
    def required_file(self): return "Essay"
    @property
    def parameter_description(self):
        return []
    def execute(self,  *args, **kwargs) -> TestResult:
        prompt = "Em uma escala de 0 a 100, avalie a qualidade da introdução e da conclusão. A introdução consegue engajar o leitor e apresentar a tese de forma eficaz? A conclusão fornece um resumo sólido e oferece percepções finais?"
        return self.executor.add_test(self.name,  prompt)


class EvidenceQualityTest(TestFunction):
    def __init__(self, executor: AiExecutor):
        self.executor = executor
    
    @property
    def name(self): return "Evidence Quality"
    @property
    def description(self): return "Avalia a relevância e a qualidade das evidências usadas para apoiar as alegações."
    @property
    def required_file(self): return "Essay"
    @property
    def parameter_description(self):
        return []
    def execute(self,  *args, **kwargs) -> TestResult:
        prompt = "Em uma escala de 0 a 100, avalie a qualidade das evidências usadas na redação. As evidências são relevantes, críveis e suficientes para apoiar os argumentos principais?"
        return self.executor.add_test(self.name,  prompt)


class ToneAndStyleTest(TestFunction):
    def __init__(self, executor: AiExecutor):
        self.executor = executor
    
    @property
    def name(self): return "Tone and Style"
    @property
    def description(self): return "Avalia se o tom e o estilo de escrita da redação são apropriados para o tópico e o público."
    @property
    def required_file(self): return "Essay"
    @property
    def parameter_description(self):
        return [
            ParamDescription("expected_tone", "O tom esperado (ex: formal, persuasivo, objetivo).", "string")
        ]
    def execute(self,  expected_tone: str) -> TestResult:
        prompt = f"Em uma escala de 0 a 100, a redação mantém um tom e estilo '{expected_tone}' apropriados? Avalie a voz do autor, a escolha de palavras e o profissionalismo geral."
        return self.executor.add_test(self.name,  prompt)


class VocabularyAndDictionTest(TestFunction):
    def __init__(self, executor: AiExecutor):
        self.executor = executor
    
    @property
    def name(self): return "Vocabulary and Diction"
    @property
    def description(self): return "Avalia a sofisticação e a variedade do vocabulário utilizado."
    @property
    def required_file(self): return "Essay"
    @property
    def parameter_description(self):
        return []
    def execute(self,  *args, **kwargs) -> TestResult:
        prompt = "Em uma escala de 0 a 100, avalie o uso de vocabulário pelo autor. A linguagem é precisa, variada e apropriadamente sofisticada para o tópico?"
        return self.executor.add_test(self.name,  prompt)


class SentenceStructureVarietyTest(TestFunction):
    def __init__(self, executor: AiExecutor):
        self.executor = executor
    
    @property
    def name(self): return "Sentence Structure Variety"
    @property
    def description(self): return "Verifica a presença de estruturas de frase variadas e complexas."
    @property
    def required_file(self): return "Essay"
    @property
    def parameter_description(self):
        return []
    def execute(self,  *args, **kwargs) -> TestResult:
        prompt = "Em uma escala de 0 a 100, avalie a variedade das estruturas de frase na redação. O autor usa uma mistura de frases simples, compostas e complexas para criar um ritmo mais envolvente?"
        return self.executor.add_test(self.name,  prompt)


class BiasDetectionTest(TestFunction):
    def __init__(self, executor: AiExecutor):
        self.executor = executor
    
    @property
    def name(self): return "Bias Detection"
    @property
    def description(self): return "Identifica potencial viés ou opiniões não suportadas na redação."
    @property
    def required_file(self): return "Essay"
    @property
    def parameter_description(self):
        return []
    def execute(self,  *args, **kwargs) -> TestResult:
        prompt = "Em uma escala de 0 a 100, avalie a objetividade e o viés da redação. O autor apresenta uma visão equilibrada, ou o texto se baseia em opiniões não suportadas e linguagem emocionalmente carregada?"
        return self.executor.add_test(self.name,  prompt)


class ExampleClarityTest(TestFunction):
    def __init__(self, executor: AiExecutor):
        self.executor = executor
    
    @property
    def name(self): return "Example Clarity"
    @property
    def description(self): return "Avalia quão claros e ilustrativos são os exemplos."
    @property
    def required_file(self): return "Essay"
    @property
    def parameter_description(self):
        return []
    def execute(self,  *args, **kwargs) -> TestResult:
        prompt = "Em uma escala de 0 a 100, quão claros e eficazes são os exemplos usados na redação? Eles realmente ilustram os pontos que o autor está tentando defender?"
        return self.executor.add_test(self.name,  prompt)


class LogicalFallacyCheckTest(TestFunction):
    def __init__(self, executor: AiExecutor):
        self.executor = executor
    
    @property
    def name(self): return "Logical Fallacy Check"
    @property
    def description(self): return "Verifica a presença de falácias lógicas comuns nos argumentos."
    @property
    def required_file(self): return "Essay"
    @property
    def parameter_description(self):
        return []
    def execute(self,  *args, **kwargs) -> TestResult:
        prompt = "Em uma escala de 0 a 100, avalie a redação em busca de falácias lógicas (ex: ad hominem, espantalho, falso dilema). Quão sólido é o raciocínio ao longo do texto?"
        return self.executor.add_test(self.name,  prompt)


# ===============================================================
# endregion
# ===============================================================

@With(AiExecutor)
class EssayGraderTemplate(Template):

    def __init__(self):
        super().__init__()
        self.tests = {
            # Original Tests
<<<<<<< HEAD
            "clarity_and_cohesion": ClarityAndCohesionTest(self.executor),
            "grammar_and_spelling": GrammarAndSpellingTest(self.executor),
            "argument_strength": ArgumentStrengthTest(self.executor),
            "thesis_statement": ThesisStatementTest(self.executor),
            "adherence_to_prompt": AdherenceToPromptTest(self.executor),
            "originality_and_plagiarism": OriginalityAndPlagiarismTest(self.executor),

            # 10 New Advanced Tests
            "topic_connection": TopicConnectionTest(self.executor),
            "counterargument_handling": CounterargumentHandlingTest(self.executor),
            "introduction_and_conclusion": IntroductionAndConclusionTest(self.executor),
            "evidence_quality": EvidenceQualityTest(self.executor),
            "tone_and_style": ToneAndStyleTest(self.executor),
            "vocabulary_and_diction": VocabularyAndDictionTest(self.executor),
            "sentence_structure_variety": SentenceStructureVarietyTest(self.executor),
            "bias_detection": BiasDetectionTest(self.executor),
            "example_clarity": ExampleClarityTest(self.executor),
            "logical_fallacy_check": LogicalFallacyCheckTest(self.executor),
=======
            "Clarity and Cohesion": ClarityAndCohesionTest(),
            "Grammar and Spelling": GrammarAndSpellingTest(),
            "Argument Strength": ArgumentStrengthTest(),
            "Thesis Statement": ThesisStatementTest(),
            "Adherence to Prompt": AdherenceToPromptTest(),
            "Originality and Plagiarism": OriginalityAndPlagiarismTest(),

            # 10 New Advanced Tests
            "Topic Connection": TopicConnectionTest(),
            "Counterargument Handling": CounterargumentHandlingTest(),
            "Introduction and Conclusion": IntroductionAndConclusionTest(),
            "Evidence Quality": EvidenceQualityTest(),
            "Tone and Style": ToneAndStyleTest(),
            "Vocabulary and Diction": VocabularyAndDictionTest(),
            "Sentence Structure Variety": SentenceStructureVarietyTest(),
            "Bias Detection": BiasDetectionTest(),
            "Example Clarity": ExampleClarityTest(),
            "Logical Fallacy Check": LogicalFallacyCheckTest(),
>>>>>>> 8f6b9cf9
        }

    @property
    def template_name(self):
        return "Corretor de Redações com IA"

    @property
    def template_description(self) -> str:
        return "Um modelo para corrigir redações usando IA."

    @property
    def requires_pre_executed_tree(self) -> bool:
        return True

    def get_test(self, name: str) -> TestFunction:
        """
        Recupera uma instância de função de teste específica do modelo.
        """
        test_function = self.tests.get(name)
        if not test_function:
            raise AttributeError(f"Teste '{name}' não encontrado no modelo '{self.template_name}'.")
        return test_function<|MERGE_RESOLUTION|>--- conflicted
+++ resolved
@@ -317,7 +317,6 @@
         super().__init__()
         self.tests = {
             # Original Tests
-<<<<<<< HEAD
             "clarity_and_cohesion": ClarityAndCohesionTest(self.executor),
             "grammar_and_spelling": GrammarAndSpellingTest(self.executor),
             "argument_strength": ArgumentStrengthTest(self.executor),
@@ -336,26 +335,6 @@
             "bias_detection": BiasDetectionTest(self.executor),
             "example_clarity": ExampleClarityTest(self.executor),
             "logical_fallacy_check": LogicalFallacyCheckTest(self.executor),
-=======
-            "Clarity and Cohesion": ClarityAndCohesionTest(),
-            "Grammar and Spelling": GrammarAndSpellingTest(),
-            "Argument Strength": ArgumentStrengthTest(),
-            "Thesis Statement": ThesisStatementTest(),
-            "Adherence to Prompt": AdherenceToPromptTest(),
-            "Originality and Plagiarism": OriginalityAndPlagiarismTest(),
-
-            # 10 New Advanced Tests
-            "Topic Connection": TopicConnectionTest(),
-            "Counterargument Handling": CounterargumentHandlingTest(),
-            "Introduction and Conclusion": IntroductionAndConclusionTest(),
-            "Evidence Quality": EvidenceQualityTest(),
-            "Tone and Style": ToneAndStyleTest(),
-            "Vocabulary and Diction": VocabularyAndDictionTest(),
-            "Sentence Structure Variety": SentenceStructureVarietyTest(),
-            "Bias Detection": BiasDetectionTest(),
-            "Example Clarity": ExampleClarityTest(),
-            "Logical Fallacy Check": LogicalFallacyCheckTest(),
->>>>>>> 8f6b9cf9
         }
 
     @property
