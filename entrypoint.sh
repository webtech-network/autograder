#!/bin/sh
set -e
# Print a message to indicate the start of the autograding process
echo "Starting autograder..."

# --- Install dependencies in the student's repository and run server.js ---
cd "$GITHUB_WORKSPACE/submission"


if [ -f "package.json" ]; then
    echo "Downloading dependencies from student's project"
    npm install;
else
    echo "Error: no package.json file found."
    exit 1;
fi

echo "Starting server.js at port 3000..."
node server.js &
SERVER_PID=$!
echo "Server started with PID: $SERVER_PID"

<<<<<<< HEAD
tree -I 'node_modules' > project_structure.txt
=======
>>>>>>> ef26353a
#Checking if the server started:

SERVER_URL="http://localhost:3000"
CONNECTION_ATTEMPTS=10
ATTEMPT_COUNTER=0
SERVER_STATUS=1

while [ $ATTEMPT_COUNTER -ne $CONNECTION_ATTEMPTS ]; do
    if curl -s "$SERVER_URL" > /dev/null; then
        SERVER_STATUS=0
        break
    else
        echo "Server not reachable yet. Retrying in 2 seconds (Attempt $(($ATTEMPT_COUNTER + 1))/$CONNECTION_ATTEMPTS)..."
        sleep 2
        ATTEMPT_COUNTER=$(($ATTEMPT_COUNTER + 1))
    fi
done

export SERVER_STATUS

<<<<<<< HEAD
if [ $SERVER_STATUS -eq 0 ]; then
    echo "Server healthcheck responded with status code: $SERVER_STATUS. Server is up and recheable"
else
    echo "Server healthcheck responded with status code: $SERVER_STATUS. Server is not healthy"
fi

tree -I 'node_modules'
=======
if [ $SERVER_STATUS -eq 0 ]; then 
    echo "Server healthcheck responded with status code: $SERVER_STATUS. Server is up and recheable"
else 
    echo "Server healthcheck responded with status code: $SERVER_STATUS. Server is not healthy"
fi
>>>>>>> ef26353a

echo "Running fatal analysis..."
cd /app
python fatal_analysis.py --token $1

# --- Running tests from action repository --- #

cd /app

#Treat errors
echo "Running tests..."
npm test -- --json --outputFile=./tests/test-results.json || true

echo "Parsing results..."
TEST_OUTPUT_FILE="test-results.json"

if [ ! -f "./tests/$TEST_OUTPUT_FILE" ]; then 
    echo "Error: $TEST_OUTPUT_FILE was not found after running all tests. Exiting with code 1."
    kill "$SERVER_PID"
    exit 1
fi

<<<<<<< HEAD
python tests/result-parser.py
=======
python tests/result_parser.py
>>>>>>> ef26353a

# --- Run the autograder ---
python main.py  --token $1 --redis-token $2 --redis-url $3 --openai-key $4

echo "Autograding completed successfully!"
echo "Final results generated and sent to GitHub Classroom!"<|MERGE_RESOLUTION|>--- conflicted
+++ resolved
@@ -20,10 +20,6 @@
 SERVER_PID=$!
 echo "Server started with PID: $SERVER_PID"
 
-<<<<<<< HEAD
-tree -I 'node_modules' > project_structure.txt
-=======
->>>>>>> ef26353a
 #Checking if the server started:
 
 SERVER_URL="http://localhost:3000"
@@ -44,7 +40,48 @@
 
 export SERVER_STATUS
 
-<<<<<<< HEAD
+if [ $SERVER_STATUS -eq 0 ]; then
+    echo "Server healthcheck responded with status code: $SERVER_STATUS. Server is up and recheable"
+else
+    echo "Server healthcheck responded with status code: $SERVER_STATUS. Server is not healthy"
+fi
+cd "$GITHUB_WORKSPACE/submission"
+
+
+if [ -f "package.json" ]; then
+    echo "Downloading dependencies from student's project"
+    npm install;
+else
+    echo "Error: no package.json file found."
+    exit 1;
+fi
+
+echo "Starting server.js at port 3000..."
+node server.js &
+SERVER_PID=$!
+echo "Server started with PID: $SERVER_PID"
+
+tree -I 'node_modules' > project_structure.txt
+#Checking if the server started:
+
+SERVER_URL="http://localhost:3000"
+CONNECTION_ATTEMPTS=10
+ATTEMPT_COUNTER=0
+SERVER_STATUS=1
+
+while [ $ATTEMPT_COUNTER -ne $CONNECTION_ATTEMPTS ]; do
+    if curl -s "$SERVER_URL" > /dev/null; then
+        SERVER_STATUS=0
+        break
+    else
+        echo "Server not reachable yet. Retrying in 2 seconds (Attempt $(($ATTEMPT_COUNTER + 1))/$CONNECTION_ATTEMPTS)..."
+        sleep 2
+        ATTEMPT_COUNTER=$(($ATTEMPT_COUNTER + 1))
+    fi
+done
+
+export SERVER_STATUS
+
 if [ $SERVER_STATUS -eq 0 ]; then
     echo "Server healthcheck responded with status code: $SERVER_STATUS. Server is up and recheable"
 else
@@ -52,13 +89,6 @@
 fi
 
 tree -I 'node_modules'
-=======
-if [ $SERVER_STATUS -eq 0 ]; then 
-    echo "Server healthcheck responded with status code: $SERVER_STATUS. Server is up and recheable"
-else 
-    echo "Server healthcheck responded with status code: $SERVER_STATUS. Server is not healthy"
-fi
->>>>>>> ef26353a
 
 echo "Running fatal analysis..."
 cd /app
@@ -75,17 +105,13 @@
 echo "Parsing results..."
 TEST_OUTPUT_FILE="test-results.json"
 
-if [ ! -f "./tests/$TEST_OUTPUT_FILE" ]; then 
+if [ ! -f "./tests/$TEST_OUTPUT_FILE" ]; then
     echo "Error: $TEST_OUTPUT_FILE was not found after running all tests. Exiting with code 1."
     kill "$SERVER_PID"
     exit 1
 fi
 
-<<<<<<< HEAD
-python tests/result-parser.py
-=======
 python tests/result_parser.py
->>>>>>> ef26353a
 
 # --- Run the autograder ---
 python main.py  --token $1 --redis-token $2 --redis-url $3 --openai-key $4
