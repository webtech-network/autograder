<<<<<<< HEAD
#!/bin/sh
set -e
# Print a message to indicate the start of the autograding process
echo "Starting autograder..."

# --- Install dependencies in the student's repository and run server.js ---
cd "$GITHUB_WORKSPACE/submission"


if [ -f "package.json" ]; then
    echo "Downloading dependencies from student's project"
    npm install;
else
    echo "Error: no package.json file found."
    exit 1;
fi

echo "Starting server.js at port 3000..."
node server.js &
SERVER_PID=$!
echo "Server started with PID: $SERVER_PID"

#Checking if the server started:

SERVER_URL="http://localhost:3000"
CONNECTION_ATTEMPTS=10
ATTEMPT_COUNTER=0
SERVER_STATUS=1

while [ $ATTEMPT_COUNTER -ne $CONNECTION_ATTEMPTS ]; do
    if curl -s "$SERVER_URL" > /dev/null; then
        SERVER_STATUS=0
        break
    else
        echo "Server not reachable yet. Retrying in 2 seconds (Attempt $(($ATTEMPT_COUNTER + 1))/$CONNECTION_ATTEMPTS)..."
        sleep 2
        ATTEMPT_COUNTER=$(($ATTEMPT_COUNTER + 1))
    fi
done

export SERVER_STATUS

if [ $SERVER_STATUS -eq 0 ]; then
    echo "Server healthcheck responded with status code: $SERVER_STATUS. Server is up and recheable"
else
    echo "Server healthcheck responded with status code: $SERVER_STATUS. Server is not healthy"
fi
cd "$GITHUB_WORKSPACE/submission"


if [ -f "package.json" ]; then
    echo "Downloading dependencies from student's project"
    npm install;
else
    echo "Error: no package.json file found."
    exit 1;
fi

echo "Starting server.js at port 3000..."
node server.js &
SERVER_PID=$!
echo "Server started with PID: $SERVER_PID"

tree -I 'node_modules' > project_structure.txt
#Checking if the server started:

SERVER_URL="http://localhost:3000"
CONNECTION_ATTEMPTS=10
ATTEMPT_COUNTER=0
SERVER_STATUS=1

while [ $ATTEMPT_COUNTER -ne $CONNECTION_ATTEMPTS ]; do
    if curl -s "$SERVER_URL" > /dev/null; then
        SERVER_STATUS=0
        break
    else
        echo "Server not reachable yet. Retrying in 2 seconds (Attempt $(($ATTEMPT_COUNTER + 1))/$CONNECTION_ATTEMPTS)..."
        sleep 2
        ATTEMPT_COUNTER=$(($ATTEMPT_COUNTER + 1))
    fi
done

export SERVER_STATUS

if [ $SERVER_STATUS -eq 0 ]; then
    echo "Server healthcheck responded with status code: $SERVER_STATUS. Server is up and recheable"
else
    echo "Server healthcheck responded with status code: $SERVER_STATUS. Server is not healthy"
fi

tree -I 'node_modules'

echo "Running fatal analysis..."
cd /app
python fatal_analysis.py --token $1

# --- Running tests from action repository --- #

cd /app

#Treat errors
echo "Running tests..."
npm test -- --json --outputFile=./tests/test-results.json || true

echo "Parsing results..."
TEST_OUTPUT_FILE="test-results.json"

if [ ! -f "./tests/$TEST_OUTPUT_FILE" ]; then
    echo "Error: $TEST_OUTPUT_FILE was not found after running all tests. Exiting with code 1."
    kill "$SERVER_PID"
    exit 1
fi

python tests/result_parser.py

# --- Run the autograder ---
echo "$1"
echo "$2"
echo "$3"
echo "$4"
python autograder.py  --token $1 --redis-token $2 --redis-url $3 --openai-key $4

echo "Autograding completed successfully!"
echo "Final results generated and sent to GitHub Classroom!"
=======
#!/bin/bash
# This script validates required environment variables and dynamically builds
# the command to run the python entrypoint, only passing arguments that are set.

# Exit immediately if a command exits with a non-zero status for robustness.
set -e

# --- 1. Validate Required Environment Variables ---
# These variables correspond to arguments marked as `required=True` in the Python script.
# The script will exit with an error if any of them are missing.
if [[ -z "$GITHUB_TOKEN" ]]; then
  echo "Error: Environment variable GITHUB_TOKEN is not set." >&2
  exit 1
fi

if [[ -z "$GRADING_PRESET" ]]; then
  echo "Error: Environment variable GRADING_PRESET is not set." >&2
  exit 1
fi

if [[ -z "$GITHUB_ACTOR" ]]; then
  echo "Error: Environment variable GITHUB_ACTOR is not set." >&2
  exit 1
fi

cd /app

# --- 2. Dynamically Build Command Arguments ---
# Initialize a bash array with the base command and the required arguments.
args=(
    "python"
    "-m"
    "connectors.adapters.github_action_adapter.github_entrypoint"
    "--github-token" "$GITHUB_TOKEN"
    "--grading-preset" "$GRADING_PRESET"
    "--student-name" "$GITHUB_ACTOR"
)

# Conditionally add optional arguments to the array ONLY if they are set.
# The '-n' flag checks if the variable's string length is non-zero.
# Note: The argument flags (e.g., --app_token) match the ones in your Python script.
if [[ -n "$APP_TOKEN" ]]; then
    args+=("--app_token" "$APP_TOKEN")
fi

if [[ -n "$TEST_FRAMEWORK" ]]; then
    args+=("--test_framework" "$TEST_FRAMEWORK")
fi

if [[ -n "$FEEDBACK_TYPE" ]]; then
    args+=("--feedback_type" "$FEEDBACK_TYPE")
fi

if [[ -n "$OPENAI_KEY" ]]; then
    args+=("--openai_key" "$OPENAI_KEY")
fi

if [[ -n "$REDIS_URL" ]]; then
    args+=("--redis_url" "$REDIS_URL")
fi

if [[ -n "$REDIS_TOKEN" ]]; then
    args+=("--redis_token" "$REDIS_TOKEN")
fi


# --- 3. Execute the Python Script ---
echo "Executing python entrypoint with configured arguments..."

# The "${args[@]}" syntax expands the array into separate, properly quoted arguments.
# This is the safest way to run commands with dynamic arguments that might contain spaces.
"${args[@]}"
>>>>>>> 71652a1b
<|MERGE_RESOLUTION|>--- conflicted
+++ resolved
@@ -1,129 +1,3 @@
-<<<<<<< HEAD
-#!/bin/sh
-set -e
-# Print a message to indicate the start of the autograding process
-echo "Starting autograder..."
-
-# --- Install dependencies in the student's repository and run server.js ---
-cd "$GITHUB_WORKSPACE/submission"
-
-
-if [ -f "package.json" ]; then
-    echo "Downloading dependencies from student's project"
-    npm install;
-else
-    echo "Error: no package.json file found."
-    exit 1;
-fi
-
-echo "Starting server.js at port 3000..."
-node server.js &
-SERVER_PID=$!
-echo "Server started with PID: $SERVER_PID"
-
-#Checking if the server started:
-
-SERVER_URL="http://localhost:3000"
-CONNECTION_ATTEMPTS=10
-ATTEMPT_COUNTER=0
-SERVER_STATUS=1
-
-while [ $ATTEMPT_COUNTER -ne $CONNECTION_ATTEMPTS ]; do
-    if curl -s "$SERVER_URL" > /dev/null; then
-        SERVER_STATUS=0
-        break
-    else
-        echo "Server not reachable yet. Retrying in 2 seconds (Attempt $(($ATTEMPT_COUNTER + 1))/$CONNECTION_ATTEMPTS)..."
-        sleep 2
-        ATTEMPT_COUNTER=$(($ATTEMPT_COUNTER + 1))
-    fi
-done
-
-export SERVER_STATUS
-
-if [ $SERVER_STATUS -eq 0 ]; then
-    echo "Server healthcheck responded with status code: $SERVER_STATUS. Server is up and recheable"
-else
-    echo "Server healthcheck responded with status code: $SERVER_STATUS. Server is not healthy"
-fi
-cd "$GITHUB_WORKSPACE/submission"
-
-
-if [ -f "package.json" ]; then
-    echo "Downloading dependencies from student's project"
-    npm install;
-else
-    echo "Error: no package.json file found."
-    exit 1;
-fi
-
-echo "Starting server.js at port 3000..."
-node server.js &
-SERVER_PID=$!
-echo "Server started with PID: $SERVER_PID"
-
-tree -I 'node_modules' > project_structure.txt
-#Checking if the server started:
-
-SERVER_URL="http://localhost:3000"
-CONNECTION_ATTEMPTS=10
-ATTEMPT_COUNTER=0
-SERVER_STATUS=1
-
-while [ $ATTEMPT_COUNTER -ne $CONNECTION_ATTEMPTS ]; do
-    if curl -s "$SERVER_URL" > /dev/null; then
-        SERVER_STATUS=0
-        break
-    else
-        echo "Server not reachable yet. Retrying in 2 seconds (Attempt $(($ATTEMPT_COUNTER + 1))/$CONNECTION_ATTEMPTS)..."
-        sleep 2
-        ATTEMPT_COUNTER=$(($ATTEMPT_COUNTER + 1))
-    fi
-done
-
-export SERVER_STATUS
-
-if [ $SERVER_STATUS -eq 0 ]; then
-    echo "Server healthcheck responded with status code: $SERVER_STATUS. Server is up and recheable"
-else
-    echo "Server healthcheck responded with status code: $SERVER_STATUS. Server is not healthy"
-fi
-
-tree -I 'node_modules'
-
-echo "Running fatal analysis..."
-cd /app
-python fatal_analysis.py --token $1
-
-# --- Running tests from action repository --- #
-
-cd /app
-
-#Treat errors
-echo "Running tests..."
-npm test -- --json --outputFile=./tests/test-results.json || true
-
-echo "Parsing results..."
-TEST_OUTPUT_FILE="test-results.json"
-
-if [ ! -f "./tests/$TEST_OUTPUT_FILE" ]; then
-    echo "Error: $TEST_OUTPUT_FILE was not found after running all tests. Exiting with code 1."
-    kill "$SERVER_PID"
-    exit 1
-fi
-
-python tests/result_parser.py
-
-# --- Run the autograder ---
-echo "$1"
-echo "$2"
-echo "$3"
-echo "$4"
-python autograder.py  --token $1 --redis-token $2 --redis-url $3 --openai-key $4
-
-echo "Autograding completed successfully!"
-echo "Final results generated and sent to GitHub Classroom!"
-=======
 #!/bin/bash
 # This script validates required environment variables and dynamically builds
 # the command to run the python entrypoint, only passing arguments that are set.
@@ -195,5 +69,4 @@
 
 # The "${args[@]}" syntax expands the array into separate, properly quoted arguments.
 # This is the safest way to run commands with dynamic arguments that might contain spaces.
-"${args[@]}"
->>>>>>> 71652a1b
+"${args[@]}"