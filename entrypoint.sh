#!/bin/sh
set -e
# Print a message to indicate the start of the autograding process
echo "Starting autograder..."

# --- Install dependencies in the student's repository and run server.js ---
<<<<<<< HEAD
=======
cd "$GITHUB_WORKSPACE/submission"


if [ -f "package.json" ]; then
    echo "Downloading dependencies from student's project"
    npm install;
else
    echo "Error: no package.json file found."
    exit 1;
fi

echo "Starting server.js at port 3000..."
node server.js &
SERVER_PID=$!
echo "Server started with PID: $SERVER_PID"

tree -I 'node_modules' > project_structure.txt
#Checking if the server started:

SERVER_URL="http://localhost:3000"
CONNECTION_ATTEMPTS=10
ATTEMPT_COUNTER=0
SERVER_STATUS=1

while [ $ATTEMPT_COUNTER -ne $CONNECTION_ATTEMPTS ]; do
    if curl -s "$SERVER_URL" > /dev/null; then
        SERVER_STATUS=0
        break
    else
        echo "Server not reachable yet. Retrying in 2 seconds (Attempt $(($ATTEMPT_COUNTER + 1))/$CONNECTION_ATTEMPTS)..."
        sleep 2
        ATTEMPT_COUNTER=$(($ATTEMPT_COUNTER + 1))
    fi
done

export SERVER_STATUS

if [ $SERVER_STATUS -eq 0 ]; then 
    echo "Server healthcheck responded with status code: $SERVER_STATUS. Server is up and recheable"
else 
    echo "Server healthcheck responded with status code: $SERVER_STATUS. Server is not healthy"
fi

tree -I 'node_modules'
>>>>>>> dd59ef74

echo "Running fatal analysis..."
cd /app
python fatal_analysis.py --token $1

# --- Running tests from action repository --- #
<<<<<<< HEAD

cd /app

#Treat errors
echo "Running tests..."
# Add your test command here

echo "Parsing results..."
TEST_OUTPUT_FILE="test-results.json"

if [ ! -f "./tests/$TEST_OUTPUT_FILE" ]; then
    echo "Error: $TEST_OUTPUT_FILE was not found after running all tests. Exiting with code 1."
    kill "$SERVER_PID"
    exit 1
fi

python tests/result-parser.py
# Parses the test results into the autograder result format.
# --- Run the autograder ---
python autograder.py  --token $1 --redis-token $2 --redis-url $3 --openai-key $4
=======

cd /app

#Treat errors
echo "Running tests..."
npm test -- --json --outputFile=./tests/test-results.json || true

echo "Parsing results..."
TEST_OUTPUT_FILE="test-results.json"

if [ ! -f "./tests/$TEST_OUTPUT_FILE" ]; then 
    echo "Error: $TEST_OUTPUT_FILE was not found after running all tests. Exiting with code 1."
    kill "$SERVER_PID"
    exit 1
fi

python tests/result-parser.py

# --- Run the autograder ---
python main.py  --token $1 --redis-token $2 --redis-url $3 --openai-key $4
>>>>>>> dd59ef74

echo "Autograding completed successfully!"
echo "Final results generated and sent to GitHub Classroom!"<|MERGE_RESOLUTION|>--- conflicted
+++ resolved
@@ -4,8 +4,6 @@
 echo "Starting autograder..."
 
 # --- Install dependencies in the student's repository and run server.js ---
-<<<<<<< HEAD
-=======
 cd "$GITHUB_WORKSPACE/submission"
 
 
@@ -43,27 +41,25 @@
 
 export SERVER_STATUS
 
-if [ $SERVER_STATUS -eq 0 ]; then 
+if [ $SERVER_STATUS -eq 0 ]; then
     echo "Server healthcheck responded with status code: $SERVER_STATUS. Server is up and recheable"
-else 
+else
     echo "Server healthcheck responded with status code: $SERVER_STATUS. Server is not healthy"
 fi
 
 tree -I 'node_modules'
->>>>>>> dd59ef74
 
 echo "Running fatal analysis..."
 cd /app
 python fatal_analysis.py --token $1
 
 # --- Running tests from action repository --- #
-<<<<<<< HEAD
 
 cd /app
 
 #Treat errors
 echo "Running tests..."
-# Add your test command here
+npm test -- --json --outputFile=./tests/test-results.json || true
 
 echo "Parsing results..."
 TEST_OUTPUT_FILE="test-results.json"
@@ -75,31 +71,9 @@
 fi
 
 python tests/result-parser.py
-# Parses the test results into the autograder result format.
-# --- Run the autograder ---
-python autograder.py  --token $1 --redis-token $2 --redis-url $3 --openai-key $4
-=======
-
-cd /app
-
-#Treat errors
-echo "Running tests..."
-npm test -- --json --outputFile=./tests/test-results.json || true
-
-echo "Parsing results..."
-TEST_OUTPUT_FILE="test-results.json"
-
-if [ ! -f "./tests/$TEST_OUTPUT_FILE" ]; then 
-    echo "Error: $TEST_OUTPUT_FILE was not found after running all tests. Exiting with code 1."
-    kill "$SERVER_PID"
-    exit 1
-fi
-
-python tests/result-parser.py
 
 # --- Run the autograder ---
 python main.py  --token $1 --redis-token $2 --redis-url $3 --openai-key $4
->>>>>>> dd59ef74
 
 echo "Autograding completed successfully!"
 echo "Final results generated and sent to GitHub Classroom!"