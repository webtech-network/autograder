--- conflicted
+++ resolved
@@ -3,25 +3,6 @@
     "native": false,
     "weight": 100
 
-<<<<<<< HEAD
-        "exclude": ["test_html_has_inline_style"],
-        "quantitative": {
-          "weight" : 50,
-          "tests" : {
-          "test_html_quantitative_div_tags": {
-            "checks": 2,
-            "weight": 20
-          },
-          "test_html_quantitative_section_tags" : {
-            "checks": 5,
-            "weight": 60
-          }
-        }
-        }
-      }
-    }
-=======
->>>>>>> b7225046
   },
   "bonus": {
     "native": false,
@@ -29,21 +10,7 @@
     "subjects": {
       "extras": {
         "weight": 100,
-<<<<<<< HEAD
-        "test_path": "test_html_",
-
-        "quantitative": {
-          "weight": 20,
-          "tests": {
-            "test_html_quantitative_div_tags": {
-              "checks": 2,
-              "weight": 20
-            }
-          }
-        }
-=======
         "test_path": "test_"
->>>>>>> b7225046
       }
     }
   },
