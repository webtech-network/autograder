--- conflicted
+++ resolved
@@ -21,8 +21,14 @@
         passed_tests = collector.passed
         failed_tests = collector.failed
         quantitative_tests = collector.quantitative_results
-<<<<<<< HEAD
-        return passed_tests, failed_tests, quantitative_tests # return a tuple of lists containing passed and failed tests
+        self.set_cleaned_tests(passed_tests, failed_tests, quantitative_tests) # Clean the test results
+
+    def set_cleaned_tests(self, passed_tests, failed_tests, quantitative_tests):
+        """Clean the test results by removing the test file path and formatting the test names."""
+        self.passed_tests = [test.replace(self.test_file + "::", "") for test in passed_tests]
+        self.failed_tests = [test.replace(self.test_file + "::", "") for test in failed_tests]
+        self.quantitative_results = {test.replace(self.test_file + "::", ""): count for test, count in quantitative_tests.items()}
+
     def get_test_results(self):
         """Get the tests results from a json results file"""
         results_dict = ResultProcessor.load_results(f"tests/results/{self.test_file.split(".")[0]}_results.json") # Load the test results from the specified file
@@ -30,16 +36,6 @@
         failed_tests = [test['test'] for test in results_dict[1]]
         quantitative_tests = []
         return passed_tests, failed_tests, quantitative_tests # Return a tuple of lists containing passed and failed tests
-=======
-        self.set_cleaned_tests(passed_tests, failed_tests, quantitative_tests) # Clean the test results
-
-    def set_cleaned_tests(self, passed_tests, failed_tests, quantitative_tests):
-        """Clean the test results by removing the test file path and formatting the test names."""
-        self.passed_tests = [test.replace(self.test_file + "::", "") for test in passed_tests]
-        self.failed_tests = [test.replace(self.test_file + "::", "") for test in failed_tests]
-        self.quantitative_results = {test.replace(self.test_file + "::", ""): count for test, count in quantitative_tests.items()}
-
->>>>>>> 8ea188a0
     def generate_score(self):
         """Generate the score based on the test results and the test configuration."""
         sub_configs = self.test_config.sub_configs # Get the sub-configurations from the test configuration
@@ -118,7 +114,6 @@
         else:
             total_tests = self.get_all_tests()
             passed_tests = len(self.test_report[0])
-        print("Passed tests for subject ", self.sub_config.ctype, ":", passed_tests)
         return (passed_tests / total_tests) * unit_tests_weight if total_tests > 0 else 0 # Calculate the score as a percentage of the total tests for the subject, adjusted by the unit tests weight
 
     def get_quantitative_score(self):
